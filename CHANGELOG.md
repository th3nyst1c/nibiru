--- conflicted
+++ resolved
@@ -112,11 +112,8 @@
 
 ### Features
 
-<<<<<<< HEAD
 * [#1032](https://github.com/NibiruChain/nibiru/pull/1032) - feeder: add price provide API and bitfinex price source
-=======
 * [#1019](https://github.com/NibiruChain/nibiru/pull/1019) - add fields to the snapshot reserve event
->>>>>>> df78a699
 * [#1010](https://github.com/NibiruChain/nibiru/pull/1010) - feeder: initialize oracle feeder core logic
 * [#966](https://github.com/NibiruChain/nibiru/pull/966) - collections: add indexed map
 * [#852](https://github.com/NibiruChain/nibiru/pull/852) - feat(genesis): add cli command to add pairs at genesis
