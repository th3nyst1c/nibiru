<!--
Guiding Principles:

Changelogs are for humans, not machines.
There should be an entry for every single version.
The same types of changes should be grouped.
Versions and sections should be linkable.
The latest version comes first.
The release date of each version is displayed.
Mention whether you follow Semantic Versioning.

Usage:

Change log entries are to be added to the Unreleased section under the
appropriate stanza (see below). Each entry should ideally include a tag and
the Github issue reference in the following format:

* (<tag>) \#<issue-number> message

The issue numbers will later be link-ified during the release process so you do
not have to worry about including a link manually, but you can if you wish.

Types of changes (Stanzas):

"Features" for new features.
"Improvements" for changes in existing functionality.
"Deprecated" for soon-to-be removed features.
"Bug Fixes" for any bug fixes.
"API Breaking" for breaking CLI commands and REST routes used by end-users.
"State Machine Breaking" for any changes that result in a different AppState given same genesisState and txList.
Ref: https://keepachangelog.com/en/1.0.0/
-->

# Changelog

All notable changes to this project will be documented in this file.

The format is based on [Keep a Changelog](https://keepachangelog.com/en/1.0.0/),
and this project adheres to [Semantic Versioning](https://semver.org/spec/v2.0.0.html).

## Unreleased

<<<<<<< HEAD
## [v0.21.6](https://github.com/NibiruChain/nibiru/releases/tag/v0.21.6) - 2023-07-05
=======
### Improvements

* [#1466](https://github.com/NibiruChain/nibiru/pull/1466) - refactor(perp): `PositionLiquidatedEvent`
* [#1494](https://github.com/NibiruChain/nibiru/pull/1494) - feat: create cli to add sudo account into genesis
* [#1493](https://github.com/NibiruChain/nibiru/pull/1493) - fix(perp): allow `ClosePosition` when there is bad debt
* [#1500](https://github.com/NibiruChain/nibiru/pull/1500) - refactor(perp): clean up reverse market order mechanics
>>>>>>> ab97b8f7

### Features

* [#1479](https://github.com/NibiruChain/nibiru/pull/1479) - feat(perp): implement `PartialClose`
* [#1498](https://github.com/NibiruChain/nibiru/pull/1498) - feat: add cli to change root sudo command
* [#1501](https://github.com/NibiruChain/nibiru/pull/1501) - feat(localnet.sh): (1) Make it possible to run while offline. (2) Implement --no-build option to use the script with the current `nibid` installed.
* [#1501](https://github.com/NibiruChain/nibiru/pull/1501) - feat(proto): add Python buf generation logic for py-sdk

## [v0.21.5](https://github.com/NibiruChain/nibiru/releases/tag/v0.21.5) - 2023-07-02

### State Machine Breaking

* [#1473](https://github.com/NibiruChain/nibiru/pull/1473) - refactor(perp)!: rename `OpenPosition` to `MarketOrder`
* [#1477](https://github.com/NibiruChain/nibiru/pull/1477) - refactor(oracle)!: Move away from deprecated events to typed events in x/oracle
<<<<<<< HEAD
=======

### Dependencies

- Bump `robinraju/release-downloader` from 1.6 to 1.8 (#1326)
- Bump `pozetroninc/github-action-get-latest-release` from 0.6.0 to 0.7.0 (#1325)
- Bump `technote-space/get-diff-action` from 4 to 6 (#1327)
- Bump `actions/setup-go` from 3 to 4 (#1324)
- Bump `github.com/docker/distribution` from 2.8.1+incompatible to 2.8.2+incompatible (#1339)
- Bump `github.com/CosmWasm/wasmvm` from 1.2.1 to 1.2.3 (#1354)
- Bump `github.com/spf13/cast` from 1.5.0 to 1.5.1 (#1358)
- Bump `github.com/stretchr/testify` from 1.8.2 to 1.8.4 (#1384, #1435)
- Bump `cosmossdk.io/math` from 1.0.0-beta.6 to 1.0.1 (#1394)
- Bump `google.golang.org/grpc` from 1.53.0 to 1.56.2 (#1395, #1437, #1443, #1497)
- Bump `github.com/gin-gonic/gin` from 1.8.1 to 1.9.1 (#1409)
- Bump `github.com/spf13/viper` from 1.15.0 to 1.16.0 (#1436)
- Bump `github.com/prometheus/client_golang` from 1.15.1 to 1.16.0 (#1431)
- Bump `github.com/cosmos/ibc-go/v7` from 7.1.0 to 7.2.0 (#1445)
- Bump `bufbuild/buf-setup-action` from 1.21.0 to 1.23.1 (#1449, #1469)
- Bump `google.golang.org/protobuf` from 1.30.0 to 1.31.0 (#1450)
- Bump `cosmossdk.io/errors` from 1.0.0-beta.7 to 1.0.0 (#1499)

### Breaking

>>>>>>> ab97b8f7
* [#1380](https://github.com/NibiruChain/nibiru/pull/1380) - feat(wasm): Add CreateMarket admin call for the controller contract
* [#1359](https://github.com/NibiruChain/nibiru/pull/1359) - feat(perp): Add InsuranceFundWithdraw admin call with corresponding smart contract
* [#1356](https://github.com/NibiruChain/nibiru/pull/1356) - build: Regress wasmvm (v1.1.1), tendermint (v0.34.24), and Cosmos-SDK (v0.45.14) dependencies
* [#1346](https://github.com/NibiruChain/nibiru/pull/1346) - build: Upgrade wasmvm (v1.2.1), tendermint (v0.34.26), and Cosmos-SDK (v0.45.14) dependencies
* [#1317](https://github.com/NibiruChain/nibiru/pull/1317) - feat(sudo): Implement and test CLI commands for tx and queries. 
* [#1307](https://github.com/NibiruChain/nibiru/pull/1307) - feat(sudo): Create the x/sudo module + integration tests
* [#1299](https://github.com/NibiruChain/nibiru/pull/1299) - feat(wasm): Add peg shift bindings
* [#1292](https://github.com/NibiruChain/nibiru/pull/1292) - feat(wasm): Add module bindings for execute calls in x/perp: OpenPosition, ClosePosition, AddMargin, RemoveMargin.
* [#1287](https://github.com/NibiruChain/nibiru/pull/1287) - feat(wasm): Add module bindings for custom queries in x/perp: Reserves, AllMarkets, BasePrice, PremiumFraction, Metrics, PerpParams, PerpModuleAccounts
* [#1282](https://github.com/NibiruChain/nibiru/pull/1282) - feat(inflation)!: add inflation module
* [#1270](https://github.com/NibiruChain/nibiru/pull/1270) - refactor(proto)!: lint protos and standardize versioning
* [#1271](https://github.com/NibiruChain/nibiru/pull/1271) - refactor(perp)!: vpool → perp/amm #2 | imports and renames
* [#1269](https://github.com/NibiruChain/nibiru/pull/1269) - refactor(perp)!: merge x/util with x/perp
* [#1267](https://github.com/NibiruChain/nibiru/pull/1267) - refactor(perp)!: vpool → perp/amm #1 | Moves types, keeper, and cli
* [#1243](https://github.com/NibiruChain/nibiru/pull/1243) - feat(vpool): sqrt of liquidity depth tracked on pool
* [#1220](https://github.com/NibiruChain/nibiru/pull/1220) - feat: reduce gas fees when posting price
* [#1229](https://github.com/NibiruChain/nibiru/pull/1229) - feat: upgrade ibc to v4.2.0 and wasm v0.30.0
* [#1254](https://github.com/NibiruChain/nibiru/pull/1254) - feat: add bias field into vpool
* [#1255](https://github.com/NibiruChain/nibiru/pull/1255) - feat: add peg multiplier field into vpool, which for now defaults to 1
* [#1281](https://github.com/NibiruChain/nibiru/pull/1281) - feat: add peg multiplier to the pricing logic
* [#1291](https://github.com/NibiruChain/nibiru/pull/1291) - refactor(perp)!: add perp v2 state protos
* [#1296](https://github.com/NibiruChain/nibiru/pull/1296) - refactor(perp)!: update perp v2 state protos
* [#1298](https://github.com/NibiruChain/nibiru/pull/1298) - refactor(perp)!: remove `MaxOracleSpreadRatio` from Perpv2
* [#1302](https://github.com/NibiruChain/nibiru/pull/1302) - refactor(oracle)!: price snapshot start time inclusive
* [#1301](https://github.com/NibiruChain/nibiru/pull/1301) - fix(epochs)!: correct epoch start time
* [#1304](https://github.com/NibiruChain/nibiru/pull/1304) - feat: db backend - rocksdb
* [#1305](https://github.com/NibiruChain/nibiru/pull/1305) - refactor(perp!): Remove unnecessary protos
* [#1312](https://github.com/NibiruChain/nibiru/pull/1312) - feat(wasm): wire depth shift handler to the wasm router
* [#1306](https://github.com/NibiruChain/nibiru/pull/1306) - feat(perp): complete perp v2 types
* [#1309](https://github.com/NibiruChain/nibiru/pull/1309) - feat: minimum swap amount set to $1
* [#1336](https://github.com/NibiruChain/nibiru/pull/1336) - feat: move oracle params out of params subspace and onto the keeper
* [#1315](https://github.com/NibiruChain/nibiru/pull/1315) - feat: oracle rewards distribution every week
* [#1342](https://github.com/NibiruChain/nibiru/pull/1342) - feat(perp): market not enabled can only be used to close out existing positions
* [#1367](https://github.com/NibiruChain/nibiru/pull/1367) - feat: wire enable market to wasm
* [#1382](https://github.com/NibiruChain/nibiru/pull/1382) - refactor(perp)!: remove `perpv1`
* [#1385](https://github.com/NibiruChain/nibiru/pull/1385) - test(perp): add clearing house negative tests
* [#1388](https://github.com/NibiruChain/nibiru/pull/1388) - refactor(perp)!: idempotent position changed event
* [#1387](https://github.com/NibiruChain/nibiru/pull/1387) - feat: upgrade to Cosmos SDK v0.46.10
* [#1413](https://github.com/NibiruChain/nibiru/pull/1413) - fix(perp): provide descriptive errors when all liquidations fail in MultiLiquidate
* [#1427](https://github.com/NibiruChain/nibiru/pull/1427) - refactor(perp)!: PositionChangedEvent `MarginToUser`
* [#1407](https://github.com/NibiruChain/nibiru/pull/1407) - feat!: upgrade to Cosmos SDK v0.47.3

### Improvements

* [#1463](https://github.com/NibiruChain/nibiru/pull/1463) - feat(oracle): add genesis pricefeeder delegation
<<<<<<< HEAD
=======
* [#1466](https://github.com/NibiruChain/nibiru/pull/1466) - refactor(perp): `PositionLiquidatedEvent`
>>>>>>> ab97b8f7
* [#1462](https://github.com/NibiruChain/nibiru/pull/1462) - fix(perp): Add pair to liquidation failed event.
* [#1424](https://github.com/NibiruChain/nibiru/pull/1424) - feat(perp): Add change type and exchanged margin to position changed events.
* [#1390](https://github.com/NibiruChain/nibiru/pull/1390) - fix(localnet.sh): Fix genesis market initialization + add force exits on failure
* [#1340](https://github.com/NibiruChain/nibiru/pull/1340) - feat(wasm): Enforce x/sudo contract permission checks on the shifter contract + integration tests
* [#1317](https://github.com/NibiruChain/nibiru/pull/1317) - feat(testutil): Use secp256k1 algo for private key generation in common/testutil.
* [#1322](https://gitub.com/NibiruChain/nibiru/pull/1322) - build(deps): Bumps github.com/armon/go-metrics from 0.4.0 to 0.4.1.
* [#1321](https://github.com/NibiruChain/nibiru/pull/1321) - build(deps): bump github.com/prometheus/client_golang from 1.15.0 to 1.15.1
* [#1295](https://github.com/NibiruChain/nibiru/pull/1295) - refactor(app): Organize keepers, store keys, and module manager initialization in app.go
* [#1248](https://github.com/NibiruChain/nibiru/pull/1248) - refactor(common): Combine x/testutil and x/common/testutil.
* [#1245](https://github.com/NibiruChain/nibiru/pull/1245) - fix(localnet.sh): force localnet.sh to work even if Coingecko is down
* [#1230](https://github.com/NibiruChain/nibiru/pull/1230) - chore(deps): Bump github.com/holiman/uint256 from 1.2.1 to 1.2.2
* [#1240](https://github.com/NibiruChain/nibiru/pull/1240) - ci: Test `make proto-gen` when the proto gen scripts or .proto files change
* [#1199](https://github.com/NibiruChain/nibiru/pull/1199) - chore(deps): bump golang.org/x/net from 0.4.0 to 0.7.0
* [#1211](https://github.com/NibiruChain/nibiru/pull/1211) - chore(deps): Bump github.com/stretchr/testify from 1.8.1 to 1.8.2
* [#1203](https://github.com/NibiruChain/nibiru/pull/1203) - ci: make chaosnet pull nibiru image if --build is not specified
* [#1197](https://github.com/NibiruChain/nibiru/pull/1197) - feat: add fees into events in spot module.
  * add `fees` field into `EventPoolCreated` event.
  * add `fees` field into `EventPoolExited` event.
  * add `fee` field into `EventAssetsSwapped` event.
* [#1222](https://github.com/NibiruChain/nibiru/pull/1222) - chore(deps): bump google.golang.org/protobuf from 1.28.2-0.20220831092852-f930b1dc76e8 to 1.29.0
* [#1223](https://github.com/NibiruChain/nibiru/pull/1223) - chore(deps): bump github.com/golang/protobuf from 1.5.2 to 1.5.3
* [#1205](https://github.com/NibiruChain/nibiru/pull/1205) - test: first testing framework skeleton and example
* [#1228](https://github.com/NibiruChain/nibiru/pull/1228) - feat: update github.com/CosmWasm/wasmd 0.29.2
* [#1244](https://github.com/NibiruChain/nibiru/pull/1244) - feat: add typed event for oracle post price
* [#1237](https://github.com/NibiruChain/nibiru/pull/1237) - feat: reduce gas on openposition
* [#1231](https://github.com/NibiruChain/nibiru/pull/1231) - chore(deps): bump github.com/cosmos/ibc-go/v4 from 4.2.0 to 4.3.0 #1231
* [#1256](https://github.com/NibiruChain/nibiru/pull/1256) - chore(deps): bump github.com/spf13/cobra from 1.6.1 to 1.7.0
* [#1289](https://github.com/NibiruChain/nibiru/pull/1289) - feat: SqrtDepth equal to base reserves when pool creation
* [#1290](https://github.com/NibiruChain/nibiru/pull/1290) - refactor: fix quote/base reserve naming convention
* [#1311](https://github.com/NibiruChain/nibiru/pull/1311) - feat(perp): add PerpKeeperV2
* [#1308](https://github.com/NibiruChain/nibiru/pull/1308) - feat(perp): ensure there's no int overflow in liq depth calculation
* [#1311](https://github.com/NibiruChain/nibiru/pull/1311) - feat(perp): add Calc and Twap methods
* [#1319](https://github.com/NibiruChain/nibiru/pull/1319) - test: add integration test actions
* [#1329](https://github.com/NibiruChain/nibiru/pull/1329) - feat(perp): add PerpKeeperV2 withdraw methods
* [#1328](https://github.com/NibiruChain/nibiru/pull/1328) - feat(perp): add PerpKeeperV2 swap methods
* [#1331](https://github.com/NibiruChain/nibiru/pull/1331) - refactor(perp): create perp v1 type package and module package
* [#1333](https://github.com/NibiruChain/nibiru/pull/1333) - feat(perp): add basic clearing house functions
* [#1332](https://github.com/NibiruChain/nibiru/pull/1332) - feat(perp): add hooks to update funding rate
* [#1334](https://github.com/NibiruChain/nibiru/pull/1334) - feat(perp): add PerpKeeperV2 `ClosePosition`
* [#1335](https://github.com/NibiruChain/nibiru/pull/1335) - refactor(perp): move remaining perpv1 files to v1 directory
* [#1338](https://github.com/NibiruChain/nibiru/pull/1338) - feat(perp): V2 OpenPosition
* [#1344](https://github.com/NibiruChain/nibiru/pull/1344) - feat(perp): PerpKeeperV2 `AddMargin` and `RemoveMargin`
* [#1345](https://github.com/NibiruChain/nibiru/pull/1345) - feat(perp): PerpV2 QueryServer
* [#1343](https://github.com/NibiruChain/nibiru/pull/1343) - feat(perp): add PerpKeeperV2 `MultiLiquidate`
* [#1352](https://github.com/NibiruChain/nibiru/pull/1352) - feat(perp): add PerpKeeperV2 `MsgServer`
* [#1350](https://github.com/NibiruChain/nibiru/pull/1350) - feat(perp): `EditPriceMultiplier` and `EditSwapInvariant`
* [#1341](https://github.com/NibiruChain/nibiru/pull/1341) - feat(bindings/oracle): add bindings for oracle module params
* [#1361](https://github.com/NibiruChain/nibiru/pull/1361) - feat(perp): add `PerpV2` module
* [#1363](https://github.com/NibiruChain/nibiru/pull/1363) - feat(perp): wire `PerpV2` module
* [#1365](https://github.com/NibiruChain/nibiru/pull/1365) - refactor(perp): split `perp` module into v1/ and v2/
* [#1366](https://github.com/NibiruChain/nibiru/pull/1366) - feat: fix bindings test in cw_test
* [#1362](https://github.com/NibiruChain/nibiru/pull/1362) - feat(perp): add `perpv2` cli
* [#1369](https://github.com/NibiruChain/nibiru/pull/1369) - refactor(oracle): divert rewards from `perpv2` instead of `perpv1`
* [#1370](https://github.com/NibiruChain/nibiru/pull/1370) - feat(perp): `perpv2` `CreatePool` method
* [#1371](https://github.com/NibiruChain/nibiru/pull/1371) - feat: realize bad debt when a user tries to close his position
* [#1373](https://github.com/NibiruChain/nibiru/pull/1373) - feat(perp): `perpv2` `add-genesis-perp-market` CLI command
* [#1381](https://github.com/NibiruChain/nibiru/pull/1381) - chore(deps): Bump github.com/cosmos/cosmos-sdk to 0.45.16
* [#1405](https://github.com/NibiruChain/nibiru/pull/1405) - ci: use Buf to build protos
* [#1406](https://github.com/NibiruChain/nibiru/pull/1406) - feat(perp): emit additional event info
* [#1419](https://github.com/NibiruChain/nibiru/pull/1419) - fix(spot): add pools to genesis state
* [#1408](https://github.com/NibiruChain/nibiru/pull/1408) - feat(spot): idempotent events
* [#1420](https://github.com/NibiruChain/nibiru/pull/1420) - refactor(oracle): update default params
* [#1421](https://github.com/NibiruChain/nibiru/pull/1421) - feat(oracle): add expiry time to oracle prices
* [#1422](https://github.com/NibiruChain/nibiru/pull/1422) - fix(oracle): handle zero oracle rewards
* [#1426](https://github.com/NibiruChain/nibiru/pull/1426) - refactor(perp): remove price fluctuation limit check
* [#1423](https://github.com/NibiruChain/nibiru/pull/1423) - fix: remove panics from abci hooks
* #[1466](https://github.com/NibiruChain/nibiru/pull/1466) - refactor(perp): `PositionLiquidatedEvent`

### Bug Fixes

* [#1210](https://github.com/NibiruChain/nibiru/pull/1210) - fix(ci): fix docker push workflow
* [#1337](https://github.com/NibiruChain/nibiru/pull/1337) - fix(ci): fix dockerfile with rocksdb
* [#1379](https://github.com/NibiruChain/nibiru/pull/1379) - feat(perp): check for denom in add/remove margin
* [#1383](https://github.com/NibiruChain/nibiru/pull/1383) - feat: enforce contract to be whitelisted when calling perp bindings
* [#1397](https://github.com/NibiruChain/nibiru/pull/1397) - fix: ensure margin is high enough when removing it
* [#1417](https://github.com/NibiruChain/nibiru/pull/1417) - fix: run end blocker on block end for perp v2
* [#1425](https://github.com/NibiruChain/nibiru/pull/1425) - fix: remove positions from state when closed with reverse position
* [#1441](https://github.com/NibiruChain/nibiru/pull/1441) - fix(oracle): ignore abstain votes in std dev calculation
* [#1446](https://github.com/NibiruChain/nibiru/pull/1446) - fix(cmd): Add custom InitCmd to set set desired Tendermint consensus params for each node.
* [#1452](https://github.com/NibiruChain/nibiru/pull/1452) - fix(oracle): continue with abci hook during error
* [#1451](https://github.com/NibiruChain/nibiru/pull/1451) - fix(perp): decrease position with zero size
* [#1459](https://github.com/NibiruChain/nibiru/pull/1459) - fix(spot): wire `x/spot` msgService into app router
* [#1467](https://github.com/NibiruChain/nibiru/pull/1467) - fix(oracle): make `calcTwap` safer
* [#1464](https://github.com/NibiruChain/nibiru/pull/1464) - fix(gov): wire legacy proposal handlers

### Dependencies

- Bump `robinraju/release-downloader` from 1.6 to 1.8 (#1326)
- Bump `pozetroninc/github-action-get-latest-release` from 0.6.0 to 0.7.0 (#1325)
- Bump `technote-space/get-diff-action` from 4 to 6 (#1327)
- Bump `actions/setup-go` from 3 to 4 (#1324)
- Bump `github.com/docker/distribution` from 2.8.1+incompatible to 2.8.2+incompatible (#1339)
- Bump `github.com/CosmWasm/wasmvm` from 1.2.1 to 1.2.3 (#1354)
- Bump `github.com/spf13/cast` from 1.5.0 to 1.5.1 (#1358)
- Bump `github.com/stretchr/testify` from 1.8.2 to 1.8.4 (#1384, #1435)
- Bump `cosmossdk.io/math` from 1.0.0-beta.6 to 1.0.1 (#1394)
- Bump `google.golang.org/grpc` from 1.53.0 to 1.56.1 (#1395, #1437, #1443)
- Bump `github.com/gin-gonic/gin` from 1.8.1 to 1.9.1 (#1409)
- Bump `github.com/spf13/viper` from 1.15.0 to 1.16.0 (#1436)
- Bump `github.com/prometheus/client_golang` from 1.15.1 to 1.16.0 (#1431)
- Bump `github.com/cosmos/ibc-go/v7` from 7.1.0 to 7.2.0 (#1445)
- Bump `bufbuild/buf-setup-action` from 1.21.0 to 1.23.1 (#1449, #1469)
- Bump `google.golang.org/protobuf` from 1.30.0 to 1.31.0 (#1450)
- 
## [v0.19.2](https://github.com/NibiruChain/nibiru/releases/tag/v0.19.2) - 2023-02-24

### Features

* [#1187](https://github.com/NibiruChain/nibiru/pull/1187) - feat(oracle): default vote threshold and min voters
* [#1276](https://github.com/NibiruChain/nibiru/pull/1276) - feat: add ewma function
* [#1284](https://github.com/NibiruChain/nibiru/pull/1284) - feat: fails if base and quote reserves are not equal on CreatePool
* [#1286](https://github.com/NibiruChain/nibiru/pull/1286) - feat: bias is zero when creating pool

### API Breaking

* [#1196](https://github.com/NibiruChain/nibiru/pull/1196) - refactor(spot)!: default whitelisted asset and query cli
* [#1195](https://github.com/NibiruChain/nibiru/pull/1195) - feat(perp)!: Add `MultiLiquidation` feature for perps
* [#1158](https://github.com/NibiruChain/nibiru/pull/1158) - feat(asset-registry)!: Add `AssetRegistry`
* [#1171](https://github.com/NibiruChain/nibiru/pull/1171) - refactor(asset)!: Replace `common.AssetPair` with `asset.Pair`.
* [#1164](https://github.com/NibiruChain/nibiru/pull/1164) - refactor: remove client interface for liquidate msg
* [#1173](https://github.com/NibiruChain/nibiru/pull/1173) - refactor(spot)!: replace `x/dex` module with `x/spot`.
* [#1176](https://github.com/NibiruChain/nibiru/pull/1176) - refactor(spot)!: replace `x/dex` module with `x/spot`.

### State Machine Breaking

* [#xxx](https://github.com/NibiruChain/nibiru/pull/xxx) - fix(wasm)!: call `ValidateBasic` before all `sdk.Msg` calls for the bindings-perp contract + remove sudo permissioning
* [#1154](https://github.com/NibiruChain/nibiru/pull/1154) - refactor(asset-pair)!: refactors `common.AssetPair` as an extension of string
* [#1156](https://github.com/NibiruChain/nibiru/pull/1156) - refactor: remove lockup & incentivation module

### Improvements

* [#1197](https://github.com/NibiruChain/nibiru/pull/1197) - refactor(testutil): clean up `x/common/testutil` test setup code
* [#1193](https://github.com/NibiruChain/nibiru/pull/1193) - refactor(oracle): clean up `x/oracle/keeper` tests
* [#1192](https://github.com/NibiruChain/nibiru/pull/1192) - feat: chaosnet docker-compose
* [#1191](https://github.com/NibiruChain/nibiru/pull/1191) - fix(oracle): default whitelisted pairs
* [#1189](https://github.com/NibiruChain/nibiru/pull/1189) - ci(codecov): add Codecov reporting
* [#1184](https://github.com/NibiruChain/nibiru/pull/1184) - docs(oracle): proto type docs, (2) spec clean-up, and (3) remove panic case
* [#1181](https://github.com/NibiruChain/nibiru/pull/1181) - refactor(oracle): keeper method locations
* [#1180](https://github.com/NibiruChain/nibiru/pull/1180) - refactor(oracle): whitelist refactor
* [#1179](https://github.com/NibiruChain/nibiru/pull/1179) - refactor(oracle): types refactor for validator performance map and whitelist map
* [#1161](https://github.com/NibiruChain/nibiru/pull/1161) - refactor: migrate simapp tests to use main app
* [#1134](https://github.com/NibiruChain/nibiru/pull/1134) - refactor: remove panics from vpool and spillovers from the perp module. It's now impossible to call functions in x/perp that would panic in vpool.
* [#1127](https://github.com/NibiruChain/nibiru/pull/1127) - refactor: remove unnecessary panics from x/dex and x/stablecoin
* [#1126](https://github.com/NibiruChain/nibiru/pull/1126) - refactor(perp): remove unnecessary panics
* [#1138](https://github.com/NibiruChain/nibiru/pull/1138) - refactor: put Makefile workflows in separate directory
* [#1126](https://github.com/NibiruChain/nibiru/pull/1126) - test(oracle): stop the tyrannical behavior of TestFuzz_PickReferencePair
* [#1135](https://github.com/NibiruChain/nibiru/pull/1135) - fix: add genesis oracle prices to localnet
* [#1141](https://github.com/NibiruChain/nibiru/pull/1141) - refactor(oracle): rename variables for readability
* [#1146](https://github.com/NibiruChain/nibiru/pull/1146) - fix: local docker-compose network
* [#1145](https://github.com/NibiruChain/nibiru/pull/1145) - chore: add USD quote asset
* [#1160](https://github.com/NibiruChain/nibiru/pull/1160) - feat: generic set
* [#1139](https://github.com/NibiruChain/nibiru/pull/1139) - feat: add default oracle whitelisted pairs
* [#1032](https://github.com/NibiruChain/nibiru/pull/1107) - ci: Create e2e wasm contract test
* [#1144](https://github.com/NibiruChain/nibiru/pull/1144) - ci: release for linux and darwin (arm64 and amd64)
* [#1165](https://github.com/NibiruChain/nibiru/pull/1165) - chore(deps): bump cosmos-sdk to [v0.45.12](https://github.com/cosmos/cosmos-sdk/blob/release/v0.45.x/CHANGELOG.md#v04512---2023-01-23)
* [#1149](https://github.com/NibiruChain/nibiru/pull/1149) - chore(deps): Bump [github.com/btcsuite/btcd](https://github.com/btcsuite/btcd) from 0.22.1 to 0.22.2
* [#1089](https://github.com/NibiruChain/nibiru/pull/1089) - refactor(deps): Bump [github.com/holiman/uint256](https://github.com/holiman/uint256) from 1.1.1 to 1.2.1 (syntax changes)
* [#1188](https://github.com/NibiruChain/nibiru/pull/1188) - fix(spot): remove A precision and clean up borked logic
* [#1190](https://github.com/NibiruChain/nibiru/pull/1190) - ci(release): fix TM_VERSION not being set on releases
* [#1218](https://github.com/NibiruChain/nibiru/pull/1218) - ci(release): Publish chaosnet image when tagging a release
* [#1283](https://github.com/NibiruChain/nibiru/pull/1283) - chore(deps): bump github.com/prometheus/client_golang from 1.14.0 to 1.15.0

### Bug Fixes

* [#1194](https://github.com/NibiruChain/nibiru/pull/1194) - fix(oracle): local min voters
* [#1126](https://github.com/NibiruChain/nibiru/pull/1126) - test(oracle): stop the tyrannical behavior of TestFuzz_PickReferencePair
* [#1131](https://github.com/NibiruChain/nibiru/pull/1131) - fix(oracle): use correct distribution module account
* [#1151](https://github.com/NibiruChain/nibiru/pull/1151) - fix(dex): fix swap calculation for stableswap pools
* [#1210](https://github.com/NibiruChain/nibiru/pull/1210) - fix(ci): fix docker push workflow
* [#1212](https://github.com/NibiruChain/nibiru/pull/1212) - fix(spot): gracefully handle join spot pool with wrong tokens denom
* [#1219](https://github.com/NibiruChain/nibiru/pull/1219) - fix(ci): use chaosnet image on chaosnet docker compose
* [#1414](https://github.com/NibiruChain/nibiru/pull/1414) - fix(oracle): Add deterministic map iterations to avoid consensus failure.

## [v0.16.3](https://github.com/NibiruChain/nibiru/releases/tag/v0.16.3)

### Features

* [#1115](https://github.com/NibiruChain/nibiru/pull/1115) - feat: improve single asset join calculation
* [#1117](https://github.com/NibiruChain/nibiru/pull/1117) - feat: wire multi-liquidate transaction
* [#1120](https://github.com/NibiruChain/nibiru/pull/1120) - feat: replace pricefeed with oracle

### Bug Fixes

* [#1113](https://github.com/NibiruChain/nibiru/pull/1113) - fix: fix quick simulation issue
* [#1114](https://github.com/NibiruChain/nibiru/pull/1114) - fix(dex): fix single asset join
* [#1116](https://github.com/NibiruChain/nibiru/pull/1116) - fix(dex): unfroze pool when LP share supply of 0
* [#1124](https://github.com/NibiruChain/nibiru/pull/1124) - fix(dex): fix unexpected panic in stableswap calcs

## [v0.16.2](https://github.com/NibiruChain/nibiru/releases/tag/v0.16.2) - Dec 13, 2022

### Features

* [#1032](https://github.com/NibiruChain/nibiru/pull/1032) - feeder: add price provide API and bitfinex price source
* [#1038](https://github.com/NibiruChain/nibiru/pull/1038) - feat(dex): add single asset join
* [#1050](https://github.com/NibiruChain/nibiru/pull/1050) - feat(dex): add stableswap pools
* [#1058](https://github.com/NibiruChain/nibiru/pull/1058) - feature: use collections external lib
* [#1082](https://github.com/NibiruChain/nibiru/pull/1082) - feat(vpool): Add gov proposal for editing the sswap invariant of a vpool..
* [#1092](https://github.com/NibiruChain/nibiru/pull/1092) - refactor(dex)!: revive dex module using intermediate test app
* [#1097](https://github.com/NibiruChain/nibiru/pull/1097) - feat(perp): Track and expose the net size of a pair with a query
* [#1105](https://github.com/NibiruChain/nibiru/pull/1105) - feat(perp): Add (notional) volume to metrics state

### API Breaking

* [#1074](https://github.com/NibiruChain/nibiru/pull/1074) - feat(vpool): Add gov proposal for editing the vpool config without changing the reserves.

### State Machine Breaking

* [#1102](https://github.com/NibiruChain/nibiru/pull/1102) - refactor(perp)!: replace CumulativePremiumFractions array with single value

### Breaking Changes

* [#1074](https://github.com/NibiruChain/nibiru/pull/1074) - feat(vpool): Add gov proposal for editing the vpool config without changing the reserves.

### Improvements

* [#1111](https://github.com/NibiruChain/nibiru/pull/1111) - feat(vpool)!: Use flags and certain default values instead of unnamed args for add-genesis-vpool to improve ease of use
* [#1046](https://github.com/NibiruChain/nibiru/pull/1046) - remove: feeder. The price feeder was moved to an external repo.
* [#1015](https://github.com/NibiruChain/nibiru/pull/1015) - feat(dex): throw error when swap output amount is less than 1
* [#1018](https://github.com/NibiruChain/nibiru/pull/1018) - chore(dex): refactor to match best practice
* [#1024](https://github.com/NibiruChain/nibiru/pull/1024) - refactor(oracle): remove Pair and PairList
* [#1034](https://github.com/NibiruChain/nibiru/pull/1034) - refactor(proto): use proto-typed events x/dex
* [#1035](https://github.com/NibiruChain/nibiru/pull/1035) - refactor(proto): use proto-typed events for epochs
* [#1014](https://github.com/NibiruChain/nibiru/pull/1014) - refactor(oracle): full refactor of EndBlock UpdateExchangeRates() long function
* [#1054](https://github.com/NibiruChain/nibiru/pull/1054) - chore(deps): Bump github.com/cosmos/ibc-go/v3 from 3.3.0 to 3.4.0
* [#1043](https://github.com/NibiruChain/nibiru/pull/1043) - chore(deps): Bump github.com/spf13/cobra from 1.6.0 to 1.6.1
* [#1056](https://github.com/NibiruChain/nibiru/pull/1056) - chore(deps): Bump github.com/prometheus/client_golang from 1.13.0 to 1.13.1
* [#1055](https://github.com/NibiruChain/nibiru/pull/1055) - chore(deps): Bump github.com/spf13/viper from 1.13.0 to 1.14.0
* [#1061](https://github.com/NibiruChain/nibiru/pull/1061) - feat(cmd): hard-code block time parameters in the Tendermint config
* [#1068](https://github.com/NibiruChain/nibiru/pull/1068) - refactor(vpool)!: Remove ReserveSnapshot from the vpool genesis state since reserves are taken automatically on vpool initialization.
* [#1064](https://github.com/NibiruChain/nibiru/pull/1064) - test(wasm): add test for Cosmwasm
* [#1075](https://github.com/NibiruChain/nibiru/pull/1075) - feat(dex): remove possibility to create multiple pools with the same assets
* [#1080](https://github.com/NibiruChain/nibiru/pull/1080) - feat(perp): Add exchanged notional to the position changed event #1080
* [#1082](https://github.com/NibiruChain/nibiru/pull/1082) - feat(localnet.sh): Set genesis prices based on real BTC and ETH prices
* [#1086](https://github.com/NibiruChain/nibiru/pull/1086) - refactor(perp)!: Removed unused field, `LiquidationPenalty`, from `PositionChangedEvent`
* [#1093](https://github.com/NibiruChain/nibiru/pull/1093) - simulation(dex): add simulation tests for stableswap pools
* [#1091](https://github.com/NibiruChain/nibiru/pull/1091) - refactor: Use common.Precision instead of 1_000_000 in the codebase
* [#1109](https://github.com/NibiruChain/nibiru/pull/1109) - refactor(vpool)!: Condense swap SwapXForY and SwapYForX events into SwapEvent

### Bug Fixes

* [#1100](https://github.com/NibiruChain/nibiru/pull/1100) - fix(oracle): fix flaky oracle test
* [#1110](https://github.com/NibiruChain/nibiru/pull/1110) - fix(dex): fix dex issue on unsorted join pool

### CI

* [#1088](https://github.com/NibiruChain/nibiru/pull/1088) - ci: build cross binaries

## v0.15.0

### CI

* [#785](https://github.com/NibiruChain/nibiru/pull/785) - ci: create simulations job

### State Machine Breaking

* [#994](https://github.com/NibiruChain/nibiru/pull/994) - x/oracle refactor to use collections
* [#991](https://github.com/NibiruChain/nibiru/pull/991) - collections refactoring of keys and values
* [#978](https://github.com/NibiruChain/nibiru/pull/978) - x/vpool move state logic to collections
* [#977](https://github.com/NibiruChain/nibiru/pull/977) - x/perp add whitelisted liquidators
* [#960](https://github.com/NibiruChain/nibiru/pull/960) - x/common validate asset pair denoms
* [#952](https://github.com/NibiruChain/nibiru/pull/952) - x/perp move state logic to collections
* [#872](https://github.com/NibiruChain/nibiru/pull/872) - x/perp remove module balances from genesis
* [#878](https://github.com/NibiruChain/nibiru/pull/878) - rename `PremiumFraction` to `FundingRate`
* [#900](https://github.com/NibiruChain/nibiru/pull/900) - refactor x/vpool snapshot state management
* [#904](https://github.com/NibiruChain/nibiru/pull/904) - refactor: change Pool name to VPool in vpool module
* [#894](https://github.com/NibiruChain/nibiru/pull/894) - add the collections package!
* [#897](https://github.com/NibiruChain/nibiru/pull/897) - x/pricefeed - use collections.
* [#933](https://github.com/NibiruChain/nibiru/pull/933) - refactor(perp): remove whitelist and simplify state keys
* [#959](https://github.com/NibiruChain/nibiru/pull/959) - feat(vpool): complete genesis import export
  * removed Params from genesis.
  * added pair into ReserveSnapshot type.
  * added validation of snapshots and snapshots in genesis.
* [#975](https://github.com/NibiruChain/nibiru/pull/975) - fix(perp): funding payment calculations
* [#976](https://github.com/NibiruChain/nibiru/pull/976) - refactor(epochs): refactor to increase readability and some tests
  * EpochInfo.CurrentEpoch changed from int64 to uint64.

### API Breaking

* [#880](https://github.com/NibiruChain/nibiru/pull/880) - refactor `PostRawPrice` return values
* [#900](https://github.com/NibiruChain/nibiru/pull/900) - fix x/vpool twap calculation to be bounded in time
* [#919](https://github.com/NibiruChain/nibiru/pull/919) - refactor(proto): vpool module files consistency
  * MarkPriceChanged renamed to MarkPriceChangedEvent
* [#875](https://github.com/NibiruChain/nibiru/pull/875) - x/perp add MsgMultiLiquidate
* [#979](https://github.com/NibiruChain/nibiru/pull/979) - refactor and clean VPool.

### Improvements

* [#1044](https://github.com/NibiruChain/nibiru/pull/1044) - feat(wasm): cosmwasm module integration
* [#858](https://github.com/NibiruChain/nibiru/pull/858) - fix trading limit ratio check; checks in both directions on both quote and base assets
* [#865](https://github.com/NibiruChain/nibiru/pull/865) - refactor(vpool): clean up interface for CmdGetBaseAssetPrice to use add and remove as directions
* [#868](https://github.com/NibiruChain/nibiru/pull/868) - refactor dex integration tests to be independent between them
* [#876](https://github.com/NibiruChain/nibiru/pull/876) - chore(deps): bump github.com/spf13/viper from 1.12.0 to 1.13.0
* [#879](https://github.com/NibiruChain/nibiru/pull/879) - test(perp): liquidate cli test and genesis fix for testutil initGenFiles
* [#889](https://github.com/NibiruChain/nibiru/pull/889) - feat: decouple keeper from servers in pricefeed module
* [#886](https://github.com/NibiruChain/nibiru/pull/886) - feat: decouple keeper from servers in perp module
* [#901](https://github.com/NibiruChain/nibiru/pull/901) - refactor(vpool): remove `GetUnderlyingPrice` method
* [#902](https://github.com/NibiruChain/nibiru/pull/902) - refactor(common): improve usability of `common.AssetPair`
* [#913](https://github.com/NibiruChain/nibiru/pull/913) - chore(epochs): update x/epochs module
* [#911](https://github.com/NibiruChain/nibiru/pull/911) - test(perp): add `MsgOpenPosition` simulation tests
* [#917](https://github.com/NibiruChain/nibiru/pull/917) - refactor(proto): perp module files consistency
* [#920](https://github.com/NibiruChain/nibiru/pull/920) - refactor(proto): pricefeed module files consistency
* [#926](https://github.com/NibiruChain/nibiru/pull/926) - feat: use spot twap for funding rate calculation
* [#932](https://github.com/NibiruChain/nibiru/pull/932) - refactor(perp): rename premium fraction to funding rate
* [#963](https://github.com/NibiruChain/nibiru/pull/963) - test: add collections api tests
* [#971](https://github.com/NibiruChain/nibiru/pull/971) - chore: use upstream 99designs/keyring module
* [#964](https://github.com/NibiruChain/nibiru/pull/964) - test(vpool): refactor flaky vpool cli test
* [#956](https://github.com/NibiruChain/nibiru/pull/956) - test(perp): partial liquidate unit test
* [#981](https://github.com/NibiruChain/nibiru/pull/981) - chore(testutil): clean up x/testutil packages
* [#980](https://github.com/NibiruChain/nibiru/pull/980) - test(perp): add `MsgClosePosition`, `MsgAddMargin`, and `MsgRemoveMargin` simulation tests
* [#987](https://github.com/NibiruChain/nibiru/pull/987) - feat: create a query that directly returns all module accounts without pagination or iteration
* [#982](https://github.com/NibiruChain/nibiru/pull/982) - improvements for pricefeed genesis
* [#989](https://github.com/NibiruChain/nibiru/pull/989) - test(perp): cli test for AddMargin
* [#1001](https://github.com/NibiruChain/nibiru/pull/1001) - chore(deps): bump github.com/spf13/cobra from 1.5.0 to 1.6.0
* [#1013](https://github.com/NibiruChain/nibiru/pull/1013) - test(vpool): more calc twap tests and documentation
* [#1012](https://github.com/NibiruChain/nibiru/pull/1012) - test(vpool): make vpool simulation with random parameters

### Features

* [#1019](https://github.com/NibiruChain/nibiru/pull/1019) - add fields to the snapshot reserve event
* [#1010](https://github.com/NibiruChain/nibiru/pull/1010) - feeder: initialize oracle feeder core logic
* [#966](https://github.com/NibiruChain/nibiru/pull/966) - collections: add indexed map
* [#852](https://github.com/NibiruChain/nibiru/pull/852) - feat(genesis): add cli command to add pairs at genesis
* [#861](https://github.com/NibiruChain/nibiru/pull/861) - feat: query cumulative funding payments
* [#985](https://github.com/NibiruChain/nibiru/pull/985) - feat: query all active positions for a trader
* [#997](https://github.com/NibiruChain/nibiru/pull/997) - feat: emit `ReserveSnapshotSavedEvent` in vpool EndBlocker
* [#1011](https://github.com/NibiruChain/nibiru/pull/1011) - feat(perp): add DonateToEF cli command
* [#1044](https://github.com/NibiruChain/nibiru/pull/1044) - feat(wasm): cosmwasm module integration

### Fixes

* [#1023](https://github.com/NibiruChain/nibiru/pull/1023) - collections: golang compiler bug
* [#1017](https://github.com/NibiruChain/nibiru/pull/1017) - collections: correctly reports value type and key in case of not found errors.
* [#857](https://github.com/NibiruChain/nibiru/pull/857) - x/perp add proper stateless genesis validation checks
* [#874](https://github.com/NibiruChain/nibiru/pull/874) - fix --home issue with unsafe-reset-all command, updating tendermint to v0.34.21
* [#892](https://github.com/NibiruChain/nibiru/pull/892) - chore: fix localnet script
* [#925](https://github.com/NibiruChain/nibiru/pull/925) - fix(vpool): snapshot iteration
* [#930](https://github.com/NibiruChain/nibiru/pull/930) - fix(vpool): snapshot iteration on mark twap
* [#911](https://github.com/NibiruChain/nibiru/pull/911) - fix(perp): handle issue where no vpool snapshots are found
* [#958](https://github.com/NibiruChain/nibiru/pull/930) - fix(pricefeed): add twap to prices query
* [#961](https://github.com/NibiruChain/nibiru/pull/961) - fix(perp): wire the funding rate query
* [#993](https://github.com/NibiruChain/nibiru/pull/993) - fix(vpool): fluctuation limit check
* [#1000](https://github.com/NibiruChain/nibiru/pull/1000) - chore: bump cosmos-sdk to v0.45.9 to fix ibc bug
* [#1002](https://github.com/NibiruChain/nibiru/pull/1002) - fix: update go.mod dependencies to fix the protocgen script

## v0.14.0

### API Breaking

* [#830](https://github.com/NibiruChain/nibiru/pull/830) - test(vpool): Make missing fields for 'query vpool all-pools' display as empty strings.
  * Improve test coverage of functions used in the query server.
  * Added 'pair' field to the `all-pools` to make the prices array easier to digest
* [#878](https://github.com/NibiruChain/nibiru/pull/878) - rename `funding-payments` query to `funding-rate`

### Improvements

* [#837](https://github.com/NibiruChain/nibiru/pull/837) - simplify makefile, removing unused module creation and usage of new command to add vpool at genesis
* [#836](https://github.com/NibiruChain/nibiru/pull/836) - refactor(genesis): DRY improvements and functions added to localnet.sh for readability
* [#842](https://github.com/NibiruChain/nibiru/pull/842) - use self-hosted runner
* [#843](https://github.com/NibiruChain/nibiru/pull/843) - add timeout to github actions integration tests
* [#847](https://github.com/NibiruChain/nibiru/pull/847) - add command in localnet to whitelist oracle
* [#848](https://github.com/NibiruChain/nibiru/pull/848) - add check max leverage on add vpool in genesis command

### Fixes

* [#850](https://github.com/NibiruChain/nibiru/pull/850) - x/vpool - properly validate vpools at genesis
* [#854](https://github.com/NibiruChain/nibiru/pull/854) - add buildx to the docker release workflow

### Features

* [#827](https://github.com/NibiruChain/nibiru/pull/827) - feat(genesis): add cli command to add vpool at genesis
* [#838](https://github.com/NibiruChain/nibiru/pull/838) - feat(genesis): add cli command to whitelist oracles at genesis
* [#846](https://github.com/NibiruChain/nibiru/pull/846) - x/oracle remove reference pair

## [v0.13.0](https://github.com/NibiruChain/nibiru/releases/tag/v0.13.0) - 2022-08-16

## API Breaking

* [#831](https://github.com/NibiruChain/nibiru/pull/831) - remove modules that are not used in testnet

### CI

* [#795](https://github.com/NibiruChain/nibiru/pull/795) - integration tests run when PR is approved
* [#826](https://github.com/NibiruChain/nibiru/pull/826) - create and push docker image on release

### Improvements

* [#798](https://github.com/NibiruChain/nibiru/pull/798) - fix integration tests caused by PR #786
* [#801](https://github.com/NibiruChain/nibiru/pull/801) - remove unused pair constants
* [#788](https://github.com/NibiruChain/nibiru/pull/788) - add --overwrite flag to the nibid init call of localnet.sh
* [#804](https://github.com/NibiruChain/nibiru/pull/804) - bump ibc-go to v3.1.1
* [#817](https://github.com/NibiruChain/nibiru/pull/817) - Make post prices transactions gasless for whitelisted oracles
* [#818](https://github.com/NibiruChain/nibiru/pull/818) - fix(localnet.sh): add max leverage to vpools in genesis to fix open-position
* [#819](https://github.com/NibiruChain/nibiru/pull/819) - add golangci-linter using docker in Makefile
* [#835](https://github.com/NibiruChain/nibiru/pull/835) - x/oracle cleanup code

### Features

* [#839](https://github.com/NibiruChain/nibiru/pull/839) - x/oracle rewarding
* [#791](https://github.com/NibiruChain/nibiru/pull/791) Add the x/oracle module
* [#811](https://github.com/NibiruChain/nibiru/pull/811) Return the index twap in `QueryPrice` cmd
* [#813](https://github.com/NibiruChain/nibiru/pull/813) - (vpool): Expose mark price, mark TWAP, index price, and k (swap invariant) in the all-pools query
* [#816](https://github.com/NibiruChain/nibiru/pull/816) - Remove tobin tax from x/oracle
* [#810](https://github.com/NibiruChain/nibiru/pull/810) - feat(x/perp): expose 'marginRatioIndex' and block number on QueryPosition
* [#832](https://github.com/NibiruChain/nibiru/pull/832) - x/oracle app wiring

### Documentation

* [#814](https://github.com/NibiruChain/nibiru/pull/814) - docs(perp): Added events specification for the perp module.

## [v0.12.1](https://github.com/NibiruChain/nibiru/releases/tag/v0.12.1) - 2022-08-04

* [#796](https://github.com/NibiruChain/nibiru/pull/796) - fix bug that caused that epochKeeper was nil when running epoch hook from Perp module
* [#793](https://github.com/NibiruChain/nibiru/pull/793) - add a vpool parameter to limit leverage in open position

## [v0.12.0](https://github.com/NibiruChain/nibiru/releases/tag/v0.12.0) - 2022-08-03

### Improvements

* [#775](https://github.com/NibiruChain/nibiru/pull/775) - bump google.golang.org/protobuf from 1.28.0 to 1.28.1
* [#768](https://github.com/NibiruChain/nibiru/pull/768) - add simulation tests to make file
* [#767](https://github.com/NibiruChain/nibiru/pull/767) - add fluctuation limit checks on `OpenPosition`.
* [#786](https://github.com/NibiruChain/nibiru/pull/786) - add genesis params in localnet script.
* [#770](https://github.com/NibiruChain/nibiru/pull/770) - Return err in case of zero time elapsed and zero snapshots on `GetCurrentTWAP` func. If zero time has elapsed, and snapshots exists, return the instantaneous average.

### Bug Fixes

* [#766](https://github.com/NibiruChain/nibiru/pull/766) - Fixed margin ratio calculation for trader position.
* [#776](https://github.com/NibiruChain/nibiru/pull/776) - Fix a bug where the user could open infinite leverage positions
* [#779](https://github.com/NibiruChain/nibiru/pull/779) - Fix issue with released tokens being invalid in `ExitPool`

### Testing

* [#782](https://github.com/NibiruChain/nibiru/pull/782) - replace GitHub test workflows to use make commands
* [#784](https://github.com/NibiruChain/nibiru/pull/784) - fix runsim
* [#783](https://github.com/NibiruChain/nibiru/pull/783) - sanitise inputs for msg swap simulations

## [v0.11.0](https://github.com/NibiruChain/nibiru/releases/tag/v0.11.0) - 2022-07-29

### Documentation

* [#701](https://github.com/NibiruChain/nibiru/pull/701) Add release process guide

### Improvements

* [#715](https://github.com/NibiruChain/nibiru/pull/715) - remove redundant perp.Keeper.SetPosition parameters
* [#718](https://github.com/NibiruChain/nibiru/pull/718) - add guard clauses on OpenPosition (leverage and quote amount != 0)
* [#728](https://github.com/NibiruChain/nibiru/pull/728) - add dependabot file into the project.
* [#723](https://github.com/NibiruChain/nibiru/pull/723) - refactor perp keeper's `RemoveMargin` method
* [#730](https://github.com/NibiruChain/nibiru/pull/730) - update localnet script.
* [#736](https://github.com/NibiruChain/nibiru/pull/736) - Bumps [github.com/spf13/cast](https://github.com/spf13/cast) from 1.4.1 to 1.5.0
* [#735](https://github.com/NibiruChain/nibiru/pull/735) - Bump github.com/spf13/cobra from 1.4.0 to 1.5.0
* [#729](https://github.com/NibiruChain/nibiru/pull/729) - move maintenance margin to the vpool module
* [#741](https://github.com/NibiruChain/nibiru/pull/741) - remove unused code and refactored variable names.
* [#742](https://github.com/NibiruChain/nibiru/pull/742) - Vpools are not tradeable if they have invalid oracle prices.
* [#739](https://github.com/NibiruChain/nibiru/pull/739) - Bump github.com/spf13/viper from 1.11.0 to 1.12.0

### API Breaking

* [#721](https://github.com/NibiruChain/nibiru/pull/721) - Updated proto property names to adhere to standard snake_casing and added Unlock REST endpoint
* [#724](https://github.com/NibiruChain/nibiru/pull/724) - Add position fields in `ClosePositionResponse`.
* [#737](https://github.com/NibiruChain/nibiru/pull/737) - Renamed from property to avoid python name clash

### State Machine Breaking

* [#733](https://github.com/NibiruChain/nibiru/pull/733) - Bump github.com/cosmos/ibc-go/v3 from 3.0.0 to 3.1.0
* [#741](https://github.com/NibiruChain/nibiru/pull/741) - Rename `epoch_identifier` param to `funding_rate_interval`.
* [#745](https://github.com/NibiruChain/nibiru/pull/745) - Updated pricefeed twap calc to use bounded time

### Bug Fixes

* [#746](https://github.com/NibiruChain/nibiru/pull/746) - Pin cosmos-sdk version to v0.45 for proto generation.

## [v0.10.0](https://github.com/NibiruChain/nibiru/releases/tag/v0.10.0) - 2022-07-18

### Improvements

* [#705](https://github.com/NibiruChain/nibiru/pull/705) Refactor PerpKeeper's `AddMargin` method to accept individual fields instead of the entire Msg object.

### API Breaking

* [#709](https://github.com/NibiruChain/nibiru/pull/709) Add fields to `OpenPosition` response.
* [#707](https://github.com/NibiruChain/nibiru/pull/707) Add fluctuation limit checks in vpool methods.
* [#712](https://github.com/NibiruChain/nibiru/pull/712) Add funding rate calculation and `FundingRateChangedEvent`.

### Upgrades

* [#725](https://github.com/NibiruChain/nibiru/pull/725) Add governance handler for creating new virtual pools.
* [#702](https://github.com/NibiruChain/nibiru/pull/702) Add upgrade handler for v0.10.0.

## [v0.9.2](https://github.com/NibiruChain/nibiru/releases/tag/v0.9.2) - 2022-07-11

### Improvements

* [#686](https://github.com/NibiruChain/nibiru/pull/686) Add changelog enforcer to github actions.
* [#681](https://github.com/NibiruChain/nibiru/pull/681) Remove automatic release and leave integration tests when merge into master.
* [#684](https://github.com/NibiruChain/nibiru/pull/684) Reorganize PerpKeeper methods.
* [#690](https://github.com/NibiruChain/nibiru/pull/690) Call `closePositionEntirely` from `ClosePosition`.
* [#689](https://github.com/NibiruChain/nibiru/pull/689) Apply funding rate calculation 48 times per day.

### API Breaking

* [#687](https://github.com/NibiruChain/nibiru/pull/687) Emit `PositionChangedEvent` upon changing margin.
* [#685](https://github.com/NibiruChain/nibiru/pull/685) Represent `PositionChangedEvent` bad debt as Coin.
* [#697](https://github.com/NibiruChain/nibiru/pull/697) Rename pricefeed keeper methods.
* [#689](https://github.com/NibiruChain/nibiru/pull/689) Change liquidation params to 2.5% liquidation fee ratio and 25% partial liquidation ratio.

### Testing

* [#695](https://github.com/NibiruChain/nibiru/pull/695) Add `OpenPosition` integration tests.
* [#692](https://github.com/NibiruChain/nibiru/pull/692) Add test coverage for Perp MsgServer methods.<|MERGE_RESOLUTION|>--- conflicted
+++ resolved
@@ -40,23 +40,23 @@
 
 ## Unreleased
 
-<<<<<<< HEAD
-## [v0.21.6](https://github.com/NibiruChain/nibiru/releases/tag/v0.21.6) - 2023-07-05
-=======
-### Improvements
-
-* [#1466](https://github.com/NibiruChain/nibiru/pull/1466) - refactor(perp): `PositionLiquidatedEvent`
+### Improvements
+
 * [#1494](https://github.com/NibiruChain/nibiru/pull/1494) - feat: create cli to add sudo account into genesis
 * [#1493](https://github.com/NibiruChain/nibiru/pull/1493) - fix(perp): allow `ClosePosition` when there is bad debt
 * [#1500](https://github.com/NibiruChain/nibiru/pull/1500) - refactor(perp): clean up reverse market order mechanics
->>>>>>> ab97b8f7
-
-### Features
-
-* [#1479](https://github.com/NibiruChain/nibiru/pull/1479) - feat(perp): implement `PartialClose`
+
+### Features
+
 * [#1498](https://github.com/NibiruChain/nibiru/pull/1498) - feat: add cli to change root sudo command
 * [#1501](https://github.com/NibiruChain/nibiru/pull/1501) - feat(localnet.sh): (1) Make it possible to run while offline. (2) Implement --no-build option to use the script with the current `nibid` installed.
 * [#1501](https://github.com/NibiruChain/nibiru/pull/1501) - feat(proto): add Python buf generation logic for py-sdk
+  
+## [v0.21.6](https://github.com/NibiruChain/nibiru/releases/tag/v0.21.6) - 2023-07-05
+
+### Features
+
+* [#1479](https://github.com/NibiruChain/nibiru/pull/1479) - feat(perp): implement `PartialClose`
 
 ## [v0.21.5](https://github.com/NibiruChain/nibiru/releases/tag/v0.21.5) - 2023-07-02
 
@@ -64,32 +64,6 @@
 
 * [#1473](https://github.com/NibiruChain/nibiru/pull/1473) - refactor(perp)!: rename `OpenPosition` to `MarketOrder`
 * [#1477](https://github.com/NibiruChain/nibiru/pull/1477) - refactor(oracle)!: Move away from deprecated events to typed events in x/oracle
-<<<<<<< HEAD
-=======
-
-### Dependencies
-
-- Bump `robinraju/release-downloader` from 1.6 to 1.8 (#1326)
-- Bump `pozetroninc/github-action-get-latest-release` from 0.6.0 to 0.7.0 (#1325)
-- Bump `technote-space/get-diff-action` from 4 to 6 (#1327)
-- Bump `actions/setup-go` from 3 to 4 (#1324)
-- Bump `github.com/docker/distribution` from 2.8.1+incompatible to 2.8.2+incompatible (#1339)
-- Bump `github.com/CosmWasm/wasmvm` from 1.2.1 to 1.2.3 (#1354)
-- Bump `github.com/spf13/cast` from 1.5.0 to 1.5.1 (#1358)
-- Bump `github.com/stretchr/testify` from 1.8.2 to 1.8.4 (#1384, #1435)
-- Bump `cosmossdk.io/math` from 1.0.0-beta.6 to 1.0.1 (#1394)
-- Bump `google.golang.org/grpc` from 1.53.0 to 1.56.2 (#1395, #1437, #1443, #1497)
-- Bump `github.com/gin-gonic/gin` from 1.8.1 to 1.9.1 (#1409)
-- Bump `github.com/spf13/viper` from 1.15.0 to 1.16.0 (#1436)
-- Bump `github.com/prometheus/client_golang` from 1.15.1 to 1.16.0 (#1431)
-- Bump `github.com/cosmos/ibc-go/v7` from 7.1.0 to 7.2.0 (#1445)
-- Bump `bufbuild/buf-setup-action` from 1.21.0 to 1.23.1 (#1449, #1469)
-- Bump `google.golang.org/protobuf` from 1.30.0 to 1.31.0 (#1450)
-- Bump `cosmossdk.io/errors` from 1.0.0-beta.7 to 1.0.0 (#1499)
-
-### Breaking
-
->>>>>>> ab97b8f7
 * [#1380](https://github.com/NibiruChain/nibiru/pull/1380) - feat(wasm): Add CreateMarket admin call for the controller contract
 * [#1359](https://github.com/NibiruChain/nibiru/pull/1359) - feat(perp): Add InsuranceFundWithdraw admin call with corresponding smart contract
 * [#1356](https://github.com/NibiruChain/nibiru/pull/1356) - build: Regress wasmvm (v1.1.1), tendermint (v0.34.24), and Cosmos-SDK (v0.45.14) dependencies
@@ -135,10 +109,7 @@
 ### Improvements
 
 * [#1463](https://github.com/NibiruChain/nibiru/pull/1463) - feat(oracle): add genesis pricefeeder delegation
-<<<<<<< HEAD
-=======
 * [#1466](https://github.com/NibiruChain/nibiru/pull/1466) - refactor(perp): `PositionLiquidatedEvent`
->>>>>>> ab97b8f7
 * [#1462](https://github.com/NibiruChain/nibiru/pull/1462) - fix(perp): Add pair to liquidation failed event.
 * [#1424](https://github.com/NibiruChain/nibiru/pull/1424) - feat(perp): Add change type and exchanged margin to position changed events.
 * [#1390](https://github.com/NibiruChain/nibiru/pull/1390) - fix(localnet.sh): Fix genesis market initialization + add force exits on failure
