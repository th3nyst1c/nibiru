--- conflicted
+++ resolved
@@ -2,41 +2,12 @@
 
 import (
 	"encoding/json"
-<<<<<<< HEAD
 	"fmt"
-=======
->>>>>>> 706bb016
 	"io"
 	"net/http"
 	"os"
 	"path/filepath"
 
-<<<<<<< HEAD
-	"github.com/NibiruChain/nibiru/x/incentivization"
-	incentivizationkeeper "github.com/NibiruChain/nibiru/x/incentivization/keeper"
-	incentivizationtypes "github.com/NibiruChain/nibiru/x/incentivization/types"
-
-	"github.com/NibiruChain/nibiru/x/common"
-	"github.com/NibiruChain/nibiru/x/dex"
-	dexkeeper "github.com/NibiruChain/nibiru/x/dex/keeper"
-	dextypes "github.com/NibiruChain/nibiru/x/dex/types"
-	"github.com/NibiruChain/nibiru/x/epochs"
-	epochskeeper "github.com/NibiruChain/nibiru/x/epochs/keeper"
-	epochstype "github.com/NibiruChain/nibiru/x/epochs/types"
-	"github.com/NibiruChain/nibiru/x/lockup"
-	lockupkeeper "github.com/NibiruChain/nibiru/x/lockup/keeper"
-	lockuptypes "github.com/NibiruChain/nibiru/x/lockup/types"
-	"github.com/NibiruChain/nibiru/x/perp"
-	perpkeeper "github.com/NibiruChain/nibiru/x/perp/keeper"
-	perptypes "github.com/NibiruChain/nibiru/x/perp/types/v1"
-	"github.com/NibiruChain/nibiru/x/pricefeed"
-	pricekeeper "github.com/NibiruChain/nibiru/x/pricefeed/keeper"
-	pricetypes "github.com/NibiruChain/nibiru/x/pricefeed/types"
-	"github.com/NibiruChain/nibiru/x/stablecoin"
-	stablecoinkeeper "github.com/NibiruChain/nibiru/x/stablecoin/keeper"
-	stablecointypes "github.com/NibiruChain/nibiru/x/stablecoin/types"
-=======
->>>>>>> 706bb016
 	"github.com/cosmos/cosmos-sdk/baseapp"
 	"github.com/cosmos/cosmos-sdk/client"
 	"github.com/cosmos/cosmos-sdk/client/grpc/tmservice"
@@ -257,8 +228,9 @@
 	tkeys   map[string]*sdk.TransientStoreKey
 	memKeys map[string]*sdk.MemoryStoreKey
 
+	// --------------------------------------------------------------------
 	// NibiruApp Keepers
-	// -----------------
+	// --------------------------------------------------------------------
 
 	// AccountKeeper encodes/decodes accounts using the go-amino (binary) encoding/decoding library
 	AccountKeeper authkeeper.AccountKeeper
@@ -277,8 +249,9 @@
 	AuthzKeeper    authzkeeper.Keeper
 	FeeGrantKeeper feegrantkeeper.Keeper
 
+	// --------------------------------------------------------------------
 	// IBC keepers
-	// -----------
+	// --------------------------------------------------------------------
 	/* EvidenceKeeper is responsible for managing persistence, state transitions
 	   and query handling for the evidence module. It is required to set up
 	   the IBC light client misbehavior evidence route. */
@@ -293,17 +266,10 @@
 	// -----------
 	DexKeeper             dexkeeper.Keeper
 	StablecoinKeeper      stablecoinkeeper.Keeper
-<<<<<<< HEAD
-	PriceKeeper           pricekeeper.Keeper
-	EpochsKeeper          epochskeeper.Keeper
-	LockupKeeper          lockupkeeper.LockupKeeper
-	PerpKeeper            perpkeeper.Keeper
-=======
 	PerpKeeper            perpkeeper.Keeper
 	PricefeedKeeper       pricefeedkeeper.Keeper
 	EpochsKeeper          epochskeeper.Keeper
 	LockupKeeper          lockupkeeper.Keeper
->>>>>>> 706bb016
 	IncentivizationKeeper incentivizationkeeper.Keeper
 	VpoolKeeper           vpoolkeeper.Keeper
 
@@ -353,18 +319,12 @@
 		govtypes.StoreKey, paramstypes.StoreKey, upgradetypes.StoreKey, feegrant.StoreKey,
 		evidencetypes.StoreKey, capabilitytypes.StoreKey,
 		authzkeeper.StoreKey,
-<<<<<<< HEAD
 		// ibc keys
 		ibchost.StoreKey, ibctransfertypes.StoreKey,
-		// nibiru keys
-		dextypes.StoreKey, pricetypes.StoreKey, stablecointypes.StoreKey,
-		epochstype.StoreKey, lockuptypes.StoreKey, perptypes.StoreKey,
-		incentivizationtypes.StoreKey,
-=======
+		// nibiru x/ keys
 		dextypes.StoreKey, pricefeedtypes.StoreKey, stablecointypes.StoreKey,
 		epochstypes.StoreKey, lockuptypes.StoreKey, perptypes.StoreKey,
 		incentivizationtypes.StoreKey, vpooltypes.StoreKey,
->>>>>>> 706bb016
 	)
 	tkeys := sdk.NewTransientStoreKeys(paramstypes.TStoreKey)
 	// NOTE: The testingkey is just mounted for testing purposes. Actual applications should
@@ -604,14 +564,11 @@
 		stablecoinModule,
 		lockupModule,
 		epochsModule,
-<<<<<<< HEAD
 		// ibc
 		evidence.NewAppModule(app.EvidenceKeeper),
 		ibc.NewAppModule(app.IBCKeeper),
 		transferModule,
-=======
 		vpoolModule,
->>>>>>> 706bb016
 		perpModule,
 		incentivizationModule,
 	)
