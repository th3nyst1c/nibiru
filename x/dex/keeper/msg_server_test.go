--- conflicted
+++ resolved
@@ -284,11 +284,7 @@
 }
 
 func TestMsgServerExitPool(t *testing.T) {
-<<<<<<< HEAD
-	const shareDenom = "matrix/pool/1"
-=======
 	const shareDenom = "nibiru/pool/1"
->>>>>>> 3adcb7c3
 	tests := []struct {
 		name                     string
 		joinerInitialFunds       sdk.Coins
@@ -379,11 +375,7 @@
 	for _, tc := range tests {
 		tc := tc
 		t.Run(tc.name, func(t *testing.T) {
-<<<<<<< HEAD
-			app, ctx := testutil.NewMatrixApp(true)
-=======
 			app, ctx := testutil.NewNibiruApp(true)
->>>>>>> 3adcb7c3
 
 			poolAddr := sample.AccAddress()
 			tc.initialPool.Address = poolAddr.String()
