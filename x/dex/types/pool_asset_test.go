--- conflicted
+++ resolved
@@ -109,12 +109,8 @@
 		tc := tc
 		t.Run(tc.name, func(t *testing.T) {
 			tc.pool.SubtractPoolAssetBalance(tc.tokenDenom, tc.subAmt)
-<<<<<<< HEAD
-			actualCoins := tc.pool.PoolAssetsCoins()
-=======
 			actualCoins := tc.pool.PoolBalances()
->>>>>>> 3adcb7c3
 			require.Equal(t, tc.expectedCoins, actualCoins)
 		})
 	}
-}
+}