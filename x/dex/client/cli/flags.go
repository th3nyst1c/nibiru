--- conflicted
+++ resolved
@@ -35,11 +35,7 @@
 	fs := flag.NewFlagSet("join-pool", flag.PanicOnError)
 
 	fs.Uint64(FlagPoolId, 0, "The id of pool")
-<<<<<<< HEAD
-	fs.StringArray(FlagTokensIn, []string{""}, "Amount of each denom to send into the pool (specify multiple denoms with: --tokens-in=1ust --tokens-in=1usdm)")
-=======
 	fs.StringArray(FlagTokensIn, []string{""}, "Amount of each denom to send into the pool (specify multiple denoms with: --tokens-in=1uust --tokens-in=1unusd)")
->>>>>>> 3adcb7c3
 	return fs
 }
 
