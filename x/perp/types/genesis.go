package types

import (
	sdk "github.com/cosmos/cosmos-sdk/types"
<<<<<<< HEAD

	"github.com/NibiruChain/nibiru/x/common"
=======
>>>>>>> d141fcd3
)

// DefaultGenesis returns the default Capability genesis state
func DefaultGenesis() *GenesisState {
	return &GenesisState{
<<<<<<< HEAD
		Params:         DefaultParams(),
		VaultBalance:   nil,
		PerpEfBalance:  nil,
		FeePoolBalance: nil,
		PairMetadata: []*PairMetadata{
			{
				Pair: common.PairBTCStable,
				CumulativePremiumFractions: []sdk.Dec{
					sdk.ZeroDec(),
				},
			},
		},
		Positions:            nil,
		PrepaidBadDebts:      nil,
		WhitelistedAddresses: nil,
=======
		Params:               DefaultParams(),
		VaultBalance:         []sdk.Coin(nil),
		PerpEfBalance:        []sdk.Coin(nil),
		FeePoolBalance:       []sdk.Coin(nil),
		PairMetadata:         []*PairMetadata(nil),
		Positions:            []*Position(nil),
		PrepaidBadDebts:      []*PrepaidBadDebt(nil),
		WhitelistedAddresses: []string(nil),
>>>>>>> d141fcd3
	}
}

// Validate performs basic genesis state validation returning an error upon any
// failure.
func (gs GenesisState) Validate() error {
	return gs.Params.Validate()
}<|MERGE_RESOLUTION|>--- conflicted
+++ resolved
@@ -2,21 +2,17 @@
 
 import (
 	sdk "github.com/cosmos/cosmos-sdk/types"
-<<<<<<< HEAD
 
 	"github.com/NibiruChain/nibiru/x/common"
-=======
->>>>>>> d141fcd3
 )
 
 // DefaultGenesis returns the default Capability genesis state
 func DefaultGenesis() *GenesisState {
 	return &GenesisState{
-<<<<<<< HEAD
 		Params:         DefaultParams(),
-		VaultBalance:   nil,
-		PerpEfBalance:  nil,
-		FeePoolBalance: nil,
+		VaultBalance:   []sdk.Coin(nil),
+		PerpEfBalance:  []sdk.Coin(nil),
+		FeePoolBalance: []sdk.Coin(nil),
 		PairMetadata: []*PairMetadata{
 			{
 				Pair: common.PairBTCStable,
@@ -25,19 +21,9 @@
 				},
 			},
 		},
-		Positions:            nil,
-		PrepaidBadDebts:      nil,
-		WhitelistedAddresses: nil,
-=======
-		Params:               DefaultParams(),
-		VaultBalance:         []sdk.Coin(nil),
-		PerpEfBalance:        []sdk.Coin(nil),
-		FeePoolBalance:       []sdk.Coin(nil),
-		PairMetadata:         []*PairMetadata(nil),
 		Positions:            []*Position(nil),
 		PrepaidBadDebts:      []*PrepaidBadDebt(nil),
 		WhitelistedAddresses: []string(nil),
->>>>>>> d141fcd3
 	}
 }
 
