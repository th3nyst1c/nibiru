package v2

import (
	fmt "fmt"
	"math/big"

	"github.com/NibiruChain/nibiru/x/common"
	sdk "github.com/cosmos/cosmos-sdk/types"

	"github.com/NibiruChain/nibiru/x/common"
)

func (amm AMM) Validate() error {
	if amm.BaseReserve.LTE(sdk.ZeroDec()) {
		return fmt.Errorf("init pool token supply must be > 0")
	}

	if amm.QuoteReserve.LTE(sdk.ZeroDec()) {
		return fmt.Errorf("init pool token supply must be > 0")
	}

	if amm.PriceMultiplier.LTE(sdk.ZeroDec()) {
		return fmt.Errorf("init price multiplier must be > 0")
	}

	if amm.SqrtDepth.LTE(sdk.ZeroDec()) {
		return fmt.Errorf("init sqrt depth must be > 0")
	}

	return nil
}

// ValidateReserves checks that reserves are positive.
func (amm AMM) ValidateReserves() error {
	if !amm.QuoteReserve.IsPositive() || !amm.BaseReserve.IsPositive() {
		return ErrNonPositiveReserves.Wrap("pool: " + amm.String())
	}
	return nil
}

// ValidateLiquidityDepth checks that reserves are positive.
func (amm AMM) ValidateLiquidityDepth() error {
	computedSqrtDepth, err := amm.ComputeSqrtDepth()
	if err != nil {
		return err
	}

	if !amm.SqrtDepth.IsPositive() {
		return ErrLiquidityDepth.Wrap(
			"liq depth must be positive. pool: " + amm.String())
	} else if !amm.SqrtDepth.Sub(computedSqrtDepth).Abs().LTE(sdk.NewDec(1)) {
		return ErrLiquidityDepth.Wrap(
			"computed sqrt and current sqrt are mismatched. pool: " + amm.String())
	} else {
		return nil
	}
}

// returns the amount of quote reserve equivalent to the amount of quote asset given
func (amm AMM) FromQuoteAssetToReserve(quoteAsset sdk.Dec) sdk.Dec {
	return quoteAsset.Quo(amm.PriceMultiplier)
}

// returns the amount of quote asset equivalent to the amount of quote reserve given
func (amm AMM) FromQuoteReserveToAsset(quoteReserve sdk.Dec) sdk.Dec {
	return quoteReserve.Mul(amm.PriceMultiplier)
}

// returns the amount of base reserve equivalent to the amount of quote reserve swapped
func (amm AMM) GetBaseReserveAmt(
	quoteReserveAmt sdk.Dec,
	dir Direction,
) (baseReserveDeltaAbs sdk.Dec, err error) {
	if quoteReserveAmt.LTE(sdk.ZeroDec()) {
		return sdk.ZeroDec(), nil
	}

	invariant := amm.QuoteReserve.Mul(amm.BaseReserve) // x * y = k

	var quoteReservesAfter sdk.Dec
	if dir == Direction_LONG {
		quoteReservesAfter = amm.QuoteReserve.Add(quoteReserveAmt)
	} else {
		quoteReservesAfter = amm.QuoteReserve.Sub(quoteReserveAmt)
	}

	if quoteReservesAfter.LTE(sdk.ZeroDec()) {
		return sdk.Dec{}, ErrQuoteReserveAtZero
	}

	baseReservesAfter := invariant.Quo(quoteReservesAfter)
	baseReserveDeltaAbs = baseReservesAfter.Sub(amm.BaseReserve).Abs()

	return baseReserveDeltaAbs, nil
}

// returns the amount of quote reserve equivalent to the amount of base asset given
func (amm AMM) GetQuoteReserveAmt(
	baseReserveAmt sdk.Dec,
	dir Direction,
) (quoteReserveDeltaAbs sdk.Dec, err error) {
	if baseReserveAmt.LTE(sdk.ZeroDec()) {
		return sdk.ZeroDec(), nil
	}

	invariant := amm.QuoteReserve.Mul(amm.BaseReserve) // x * y = k

	var baseReservesAfter sdk.Dec
	if dir == Direction_LONG {
		baseReservesAfter = amm.BaseReserve.Sub(baseReserveAmt)
	} else {
		baseReservesAfter = amm.BaseReserve.Add(baseReserveAmt)
	}

	if baseReservesAfter.LTE(sdk.ZeroDec()) {
		return sdk.Dec{}, ErrBaseReserveAtZero.Wrapf(
			"base assets below zero after trying to swap %s base assets",
			baseReserveAmt.String(),
		)
	}

	quoteReservesAfter := invariant.Quo(baseReservesAfter)
	quoteReserveDeltaAbs = quoteReservesAfter.Sub(amm.QuoteReserve).Abs()

	return quoteReserveDeltaAbs, nil
}

// Returns the instantaneous mark price of the trading pair
func (amm AMM) MarkPrice() sdk.Dec {
	if amm.BaseReserve.IsNil() || amm.BaseReserve.IsZero() ||
		amm.QuoteReserve.IsNil() || amm.QuoteReserve.IsZero() {
		return sdk.ZeroDec()
	}

	return amm.QuoteReserve.Quo(amm.BaseReserve).Mul(amm.PriceMultiplier)
}

// Returns the sqrt k of the reserves
<<<<<<< HEAD
func (amm *AMM) ComputeSqrtDepth() (sqrtDepth sdk.Dec, err error) {
=======
func (amm AMM) ComputeSqrtDepth() (sqrtDepth sdk.Dec, err error) {
	mul := new(big.Int).Mul(amm.BaseReserve.BigInt(), amm.BaseReserve.BigInt())

	chopped := common.ChopPrecisionAndRound(mul)
	if chopped.BitLen() > common.MaxDecBitLen {
		return sdk.Dec{}, ErrLiquidityDepthOverflow
	}

>>>>>>> 92541032
	liqDepth := amm.QuoteReserve.Mul(amm.BaseReserve)
	return common.SqrtDec(liqDepth)
}

<<<<<<< HEAD
func (amm *AMM) WithBaseReserve(baseReserve sdk.Dec) *AMM {
	amm.BaseReserve = baseReserve
	return amm
}

func (amm *AMM) WithQuoteReserve(quoteReserve sdk.Dec) *AMM {
	amm.QuoteReserve = quoteReserve
	return amm
}

func (amm *AMM) WithPriceMultiplier(priceMultiplier sdk.Dec) *AMM {
	amm.PriceMultiplier = priceMultiplier
	return amm
}

func (amm *AMM) WithBias(bias sdk.Dec) *AMM {
	amm.Bias = bias
	return amm
}

func (amm *AMM) WithSqrtDepth(sqrtDepth sdk.Dec) *AMM {
	amm.SqrtDepth = sqrtDepth
	return amm
=======
func (amm *AMM) WithBaseReserve(baseReserve sdk.Dec) {
	amm.BaseReserve = baseReserve
}

func (amm *AMM) WithQuoteReserve(quoteReserve sdk.Dec) {
	amm.QuoteReserve = quoteReserve
}

func (amm *AMM) WithPriceMultiplier(priceMultiplier sdk.Dec) {
	amm.PriceMultiplier = priceMultiplier
}

func (amm *AMM) WithBias(bias sdk.Dec) {
	amm.Bias = bias
}

func (amm *AMM) WithSqrtDepth(sqrtDepth sdk.Dec) {
	amm.SqrtDepth = sqrtDepth
>>>>>>> 92541032
}

func (amm *AMM) SwapQuoteAsset(quoteAssetAmt sdk.Dec, dir Direction) (baseAssetDeltaAbs sdk.Dec, err error) {
	quoteReserveAmt := amm.FromQuoteAssetToReserve(quoteAssetAmt)
	baseReserveDeltaAbs, err := amm.GetBaseReserveAmt(quoteReserveAmt, dir)
	if err != nil {
		return sdk.Dec{}, err
	}

	if dir == Direction_LONG {
		amm.QuoteReserve = amm.QuoteReserve.Add(quoteReserveAmt)
		amm.BaseReserve = amm.BaseReserve.Sub(baseReserveDeltaAbs)
		amm.Bias = amm.Bias.Add(baseReserveDeltaAbs)
	} else if dir == Direction_SHORT {
		amm.QuoteReserve = amm.QuoteReserve.Sub(quoteReserveAmt)
		amm.BaseReserve = amm.BaseReserve.Add(baseReserveDeltaAbs)
		amm.Bias = amm.Bias.Sub(baseReserveDeltaAbs)
	}

	return baseReserveDeltaAbs, nil
}

func (amm *AMM) SwapBaseAsset(baseAssetAmt sdk.Dec, dir Direction) (quoteAssetDeltaAbs sdk.Dec, err error) {
	quoteReserveDeltaAbs, err := amm.GetQuoteReserveAmt(baseAssetAmt, dir)
	if err != nil {
		return sdk.Dec{}, err
	}

	if dir == Direction_LONG {
		amm.QuoteReserve = amm.QuoteReserve.Add(quoteReserveDeltaAbs)
		amm.BaseReserve = amm.BaseReserve.Sub(baseAssetAmt)
		amm.Bias = amm.Bias.Add(baseAssetAmt)
	} else if dir == Direction_SHORT {
		amm.QuoteReserve = amm.QuoteReserve.Sub(quoteReserveDeltaAbs)
		amm.BaseReserve = amm.BaseReserve.Add(baseAssetAmt)
		amm.Bias = amm.Bias.Sub(baseAssetAmt)
	}

	return amm.FromQuoteReserveToAsset(quoteReserveDeltaAbs), nil
}<|MERGE_RESOLUTION|>--- conflicted
+++ resolved
@@ -6,8 +6,6 @@
 
 	"github.com/NibiruChain/nibiru/x/common"
 	sdk "github.com/cosmos/cosmos-sdk/types"
-
-	"github.com/NibiruChain/nibiru/x/common"
 )
 
 func (amm AMM) Validate() error {
@@ -136,9 +134,6 @@
 }
 
 // Returns the sqrt k of the reserves
-<<<<<<< HEAD
-func (amm *AMM) ComputeSqrtDepth() (sqrtDepth sdk.Dec, err error) {
-=======
 func (amm AMM) ComputeSqrtDepth() (sqrtDepth sdk.Dec, err error) {
 	mul := new(big.Int).Mul(amm.BaseReserve.BigInt(), amm.BaseReserve.BigInt())
 
@@ -147,36 +142,10 @@
 		return sdk.Dec{}, ErrLiquidityDepthOverflow
 	}
 
->>>>>>> 92541032
 	liqDepth := amm.QuoteReserve.Mul(amm.BaseReserve)
 	return common.SqrtDec(liqDepth)
 }
 
-<<<<<<< HEAD
-func (amm *AMM) WithBaseReserve(baseReserve sdk.Dec) *AMM {
-	amm.BaseReserve = baseReserve
-	return amm
-}
-
-func (amm *AMM) WithQuoteReserve(quoteReserve sdk.Dec) *AMM {
-	amm.QuoteReserve = quoteReserve
-	return amm
-}
-
-func (amm *AMM) WithPriceMultiplier(priceMultiplier sdk.Dec) *AMM {
-	amm.PriceMultiplier = priceMultiplier
-	return amm
-}
-
-func (amm *AMM) WithBias(bias sdk.Dec) *AMM {
-	amm.Bias = bias
-	return amm
-}
-
-func (amm *AMM) WithSqrtDepth(sqrtDepth sdk.Dec) *AMM {
-	amm.SqrtDepth = sqrtDepth
-	return amm
-=======
 func (amm *AMM) WithBaseReserve(baseReserve sdk.Dec) {
 	amm.BaseReserve = baseReserve
 }
@@ -195,7 +164,6 @@
 
 func (amm *AMM) WithSqrtDepth(sqrtDepth sdk.Dec) {
 	amm.SqrtDepth = sqrtDepth
->>>>>>> 92541032
 }
 
 func (amm *AMM) SwapQuoteAsset(quoteAssetAmt sdk.Dec, dir Direction) (baseAssetDeltaAbs sdk.Dec, err error) {
