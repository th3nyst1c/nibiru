package v2

import (
	fmt "fmt"
	"math/big"

	"github.com/NibiruChain/nibiru/x/common"
	"github.com/NibiruChain/nibiru/x/common/asset"
<<<<<<< HEAD
	sdk "github.com/cosmos/cosmos-sdk/types"
=======
>>>>>>> 7adcebca
)

func (amm AMM) Validate() error {
	if amm.BaseReserve.LTE(sdk.ZeroDec()) {
		return fmt.Errorf("init pool token supply must be > 0")
	}

	if amm.QuoteReserve.LTE(sdk.ZeroDec()) {
		return fmt.Errorf("init pool token supply must be > 0")
	}

	if amm.PriceMultiplier.LTE(sdk.ZeroDec()) {
		return fmt.Errorf("init price multiplier must be > 0")
	}

	if amm.SqrtDepth.LTE(sdk.ZeroDec()) {
		return fmt.Errorf("init sqrt depth must be > 0")
	}

	return nil
}

// ValidateReserves checks that reserves are positive.
func (amm AMM) ValidateReserves() error {
	if !amm.QuoteReserve.IsPositive() || !amm.BaseReserve.IsPositive() {
		return ErrNonPositiveReserves.Wrap("pool: " + amm.String())
	}
	return nil
}

// ValidateLiquidityDepth checks that reserves are positive.
func (amm AMM) ValidateLiquidityDepth() error {
	computedSqrtDepth, err := amm.ComputeSqrtDepth()
	if err != nil {
		return err
	}

	if !amm.SqrtDepth.IsPositive() {
		return ErrLiquidityDepth.Wrap(
			"liq depth must be positive. pool: " + amm.String())
	} else if !amm.SqrtDepth.Sub(computedSqrtDepth).Abs().LTE(sdk.NewDec(1)) {
		return ErrLiquidityDepth.Wrap(
			"computed sqrt and current sqrt are mismatched. pool: " + amm.String())
	} else {
		return nil
	}
}

// returns the amount of quote reserve equivalent to the amount of quote asset given
func (amm AMM) FromQuoteAssetToReserve(quoteAsset sdk.Dec) sdk.Dec {
	return quoteAsset.Quo(amm.PriceMultiplier)
}

// returns the amount of quote asset equivalent to the amount of quote reserve given
func (amm AMM) FromQuoteReserveToAsset(quoteReserve sdk.Dec) sdk.Dec {
	return quoteReserve.Mul(amm.PriceMultiplier)
}

// Returns the amount of base reserve equivalent to the amount of base asset given
//
// args:
// - quoteReserveAmt: the amount of quote reserve before the trade, must be positive
// - dir: the direction of the trade
//
// returns:
// - baseReserveDelta: the amount of base reserve after the trade
// - err: error
//
// NOTE: baseReserveDelta is always positive
func (amm AMM) GetBaseReserveAmt(
	quoteReserveAmt sdk.Dec,
	dir Direction,
) (baseReserveDelta sdk.Dec, err error) {
	if quoteReserveAmt.LTE(sdk.ZeroDec()) {
		return sdk.ZeroDec(), nil
	}

	invariant := amm.QuoteReserve.Mul(amm.BaseReserve) // x * y = k

	var quoteReservesAfter sdk.Dec
	if dir == Direction_LONG {
		quoteReservesAfter = amm.QuoteReserve.Add(quoteReserveAmt)
	} else {
		quoteReservesAfter = amm.QuoteReserve.Sub(quoteReserveAmt)
	}

	if quoteReservesAfter.LTE(sdk.ZeroDec()) {
		return sdk.Dec{}, ErrQuoteReserveAtZero
	}

	baseReservesAfter := invariant.Quo(quoteReservesAfter)
	baseReserveDelta = baseReservesAfter.Sub(amm.BaseReserve).Abs()

	return baseReserveDelta, nil
}

// returns the amount of quote reserve equivalent to the amount of base asset given
//
// args:
// - baseReserveAmt: the amount of base reserves to trade, must be positive
// - dir: the direction of the trade
//
// returns:
// - quoteReserveDelta: the amount of quote reserve after the trade
// - err: error
//
// NOTE: quoteReserveDelta is always positive
func (amm AMM) GetQuoteReserveAmt(
	baseReserveAmt sdk.Dec,
	dir Direction,
) (quoteReserveDelta sdk.Dec, err error) {
	if baseReserveAmt.LTE(sdk.ZeroDec()) {
		return sdk.ZeroDec(), nil
	}

	invariant := amm.QuoteReserve.Mul(amm.BaseReserve) // x * y = k

	var baseReservesAfter sdk.Dec
	if dir == Direction_LONG {
		baseReservesAfter = amm.BaseReserve.Sub(baseReserveAmt)
	} else {
		baseReservesAfter = amm.BaseReserve.Add(baseReserveAmt)
	}

	if baseReservesAfter.LTE(sdk.ZeroDec()) {
		return sdk.Dec{}, ErrBaseReserveAtZero.Wrapf(
			"base assets below zero after trying to swap %s base assets",
			baseReserveAmt.String(),
		)
	}

	quoteReservesAfter := invariant.Quo(baseReservesAfter)
	quoteReserveDelta = quoteReservesAfter.Sub(amm.QuoteReserve).Abs()

	return quoteReserveDelta, nil
}

// Returns the instantaneous mark price of the trading pair
func (amm AMM) MarkPrice() sdk.Dec {
	if amm.BaseReserve.IsNil() || amm.BaseReserve.IsZero() ||
		amm.QuoteReserve.IsNil() || amm.QuoteReserve.IsZero() {
		return sdk.ZeroDec()
	}

	return amm.QuoteReserve.Quo(amm.BaseReserve).Mul(amm.PriceMultiplier)
}

// Returns the sqrt k of the reserves
func (amm AMM) ComputeSqrtDepth() (sqrtDepth sdk.Dec, err error) {
	mul := new(big.Int).Mul(amm.BaseReserve.BigInt(), amm.BaseReserve.BigInt())

	chopped := common.ChopPrecisionAndRound(mul)
	if chopped.BitLen() > common.MaxDecBitLen {
		return sdk.Dec{}, ErrLiquidityDepthOverflow
	}

	liqDepth := amm.QuoteReserve.Mul(amm.BaseReserve)
	return common.SqrtDec(liqDepth)
}

func (amm *AMM) WithBaseReserve(baseReserve sdk.Dec) *AMM {
	amm.BaseReserve = baseReserve
	return amm
}

func (amm *AMM) WithQuoteReserve(quoteReserve sdk.Dec) *AMM {
	amm.QuoteReserve = quoteReserve
	return amm
}

func (amm *AMM) WithPriceMultiplier(priceMultiplier sdk.Dec) *AMM {
	amm.PriceMultiplier = priceMultiplier
	return amm
}

func (amm *AMM) WithTotalLong(totalLong sdk.Dec) *AMM {
	amm.TotalLong = totalLong
	return amm
}

func (amm *AMM) WithTotalShort(totalShort sdk.Dec) *AMM {
	amm.TotalShort = totalShort
	return amm
}

func (amm *AMM) WithSqrtDepth(sqrtDepth sdk.Dec) *AMM {
	amm.SqrtDepth = sqrtDepth
	return amm
}

// SwapQuoteAsset swaps base asset for quote asset
//
// args:
// - quoteAssetAmt: amount of base asset to swap, must be positive
// - dir: direction the user takes
//
// returns:
// - baseAssetDelta: amount of base asset received
// - err: error
//
// NOTE: baseAssetDelta is always positive
func (amm *AMM) SwapQuoteAsset(quoteAssetAmt sdk.Dec, dir Direction) (baseAssetDelta sdk.Dec, err error) {
	quoteReserveAmt := amm.FromQuoteAssetToReserve(quoteAssetAmt)
	baseReserveDelta, err := amm.GetBaseReserveAmt(quoteReserveAmt, dir)
	if err != nil {
		return sdk.Dec{}, err
	}

	if dir == Direction_LONG {
		amm.QuoteReserve = amm.QuoteReserve.Add(quoteReserveAmt)
		amm.BaseReserve = amm.BaseReserve.Sub(baseReserveDelta)
		amm.TotalLong = amm.TotalLong.Add(baseReserveDelta)
	} else if dir == Direction_SHORT {
		amm.QuoteReserve = amm.QuoteReserve.Sub(quoteReserveAmt)
		amm.BaseReserve = amm.BaseReserve.Add(baseReserveDelta)
		amm.TotalShort = amm.TotalShort.Add(baseReserveDelta)
	}

	return baseReserveDelta, nil
}

// SwapBaseAsset swaps base asset for quote asset
//
// args:
//   - baseAssetAmt: amount of base asset to swap, must be positive
//   - dir: direction of swap
//
// returns:
//   - quoteAssetDelta: amount of quote asset received
//   - err: error if any
//
// Note: quoteAssetDelta is always positive
func (amm *AMM) SwapBaseAsset(baseAssetAmt sdk.Dec, dir Direction) (quoteAssetDelta sdk.Dec, err error) {
	quoteReserveDelta, err := amm.GetQuoteReserveAmt(baseAssetAmt, dir)
	if err != nil {
		return sdk.Dec{}, err
	}

	if dir == Direction_LONG {
		amm.QuoteReserve = amm.QuoteReserve.Add(quoteReserveDelta)
		amm.BaseReserve = amm.BaseReserve.Sub(baseAssetAmt)
		amm.TotalLong = amm.TotalLong.Add(baseAssetAmt)
	} else if dir == Direction_SHORT {
		amm.QuoteReserve = amm.QuoteReserve.Sub(quoteReserveDelta)
		amm.BaseReserve = amm.BaseReserve.Add(baseAssetAmt)
		amm.TotalShort = amm.TotalShort.Add(baseAssetAmt)
	}

	return amm.FromQuoteReserveToAsset(quoteReserveDelta), nil
}

func (amm *AMM) WithPair(pair asset.Pair) *AMM {
	amm.Pair = pair
	return amm
}

/*
Bias returns the bias of the market in the base asset. It's the net amount of base assets for longs minus the net
amount of base assets for shorts.
*/
func (amm *AMM) Bias() (bias sdk.Dec) {
	return amm.TotalLong.Sub(amm.TotalShort)
}

/*
CalcRepegCost provides the cost of re-pegging the pool to a new candidate peg multiplier.
*/
func (amm AMM) CalcRepegCost(newPriceMultiplier sdk.Dec) (cost sdk.Int, err error) {
	if !newPriceMultiplier.IsPositive() {
		return sdk.Int{}, ErrNonPositivePegMultiplier
	}

	bias := amm.Bias()

	if bias.IsZero() {
		return sdk.ZeroInt(), nil
	}

	var dir Direction
	if bias.IsPositive() {
		dir = Direction_SHORT
	} else {
		dir = Direction_LONG
	}

	biasInQuoteReserve, err := amm.GetQuoteReserveAmt(bias.Abs(), dir)
	if err != nil {
		return
	}

	costDec := biasInQuoteReserve.Mul(newPriceMultiplier.Sub(amm.PriceMultiplier))

	if bias.IsNegative() {
		costDec = costDec.Neg()
	}

	return costDec.Ceil().TruncateInt(), nil
}

// returns the amount of quote assets the amm has to pay out if all longs and shorts close out their positions
// positive value means the amm has to pay out quote assets
// negative value means the amm has to receive quote assets
func (amm AMM) GetMarketValue() (sdk.Dec, error) {
	bias := amm.Bias()

	if bias.IsZero() {
		return sdk.ZeroDec(), nil
	}

	var dir Direction
	if bias.IsPositive() {
		dir = Direction_SHORT
	} else {
		dir = Direction_LONG
	}

	marketValueInReserves, err := amm.GetQuoteReserveAmt(bias.Abs(), dir)
	if err != nil {
		return sdk.Dec{}, err
	}

	if bias.IsNegative() {
		marketValueInReserves = marketValueInReserves.Neg()
	}

	return amm.FromQuoteReserveToAsset(marketValueInReserves), nil
}

/*
CalcUpdateSwapInvariantCost returns the cost of updating the invariant of the pool
*/
func (amm AMM) CalcUpdateSwapInvariantCost(newSwapInvariant sdk.Dec) (sdk.Int, error) {
	if newSwapInvariant.IsNil() {
		return sdk.Int{}, ErrNilSwapInvariantMutliplier
	}

	if !newSwapInvariant.IsPositive() {
		return sdk.Int{}, ErrNonPositiveSwapInvariantMutliplier
	}

	marketValueBefore, err := amm.GetMarketValue()
	if err != nil {
		return sdk.Int{}, err
	}

	err = amm.UpdateSwapInvariant(newSwapInvariant)
	if err != nil {
		return sdk.Int{}, err
	}

	marketValueAfter, err := amm.GetMarketValue()
<<<<<<< HEAD
=======
	if err != nil {
		return sdk.Int{}, err
	}
>>>>>>> 7adcebca

	cost := marketValueAfter.Sub(marketValueBefore)

	return cost.Ceil().TruncateInt(), nil
}

// UpdateSwapInvariant updates the swap invariant of the amm
func (amm *AMM) UpdateSwapInvariant(newSwapInvariant sdk.Dec) (err error) {
	// k = x * y
	// newK = (cx) * (cy) = c^2 xy = c^2 k
	// newPrice = (c y) / (c x) = y / x = price | unchanged price
	newSqrtDepth := common.MustSqrtDec(newSwapInvariant)
	multiplier := newSqrtDepth.Quo(amm.SqrtDepth)

	// Change the swap invariant while holding price constant.
	// Multiplying by the same factor to both of the reserves won't affect price.
	amm.SqrtDepth = newSqrtDepth
	amm.BaseReserve = amm.BaseReserve.Mul(multiplier)
	amm.QuoteReserve = amm.QuoteReserve.Mul(multiplier)

	return amm.Validate()
}<|MERGE_RESOLUTION|>--- conflicted
+++ resolved
@@ -6,10 +6,7 @@
 
 	"github.com/NibiruChain/nibiru/x/common"
 	"github.com/NibiruChain/nibiru/x/common/asset"
-<<<<<<< HEAD
 	sdk "github.com/cosmos/cosmos-sdk/types"
-=======
->>>>>>> 7adcebca
 )
 
 func (amm AMM) Validate() error {
@@ -361,12 +358,9 @@
 	}
 
 	marketValueAfter, err := amm.GetMarketValue()
-<<<<<<< HEAD
-=======
 	if err != nil {
 		return sdk.Int{}, err
 	}
->>>>>>> 7adcebca
 
 	cost := marketValueAfter.Sub(marketValueBefore)
 
