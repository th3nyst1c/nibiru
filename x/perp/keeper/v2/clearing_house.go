--- conflicted
+++ resolved
@@ -12,7 +12,6 @@
 	v2types "github.com/NibiruChain/nibiru/x/perp/types/v2"
 )
 
-<<<<<<< HEAD
 // OpenPosition opens a position on the selected pair.
 //
 // args:
@@ -98,10 +97,6 @@
 
 	return positionResp, nil
 }
-=======
-// TODO(k-yang): remove when we add OpenPosition
-var _ = checkOpenPositionRequirements
->>>>>>> 98173b7d
 
 // checkOpenPositionRequirements checks the minimum requirements to open a position.
 //
@@ -140,21 +135,11 @@
 	traderAddr sdk.AccAddress,
 	positionResp v2types.PositionResp,
 ) (err error) {
-<<<<<<< HEAD
-	if !positionResp.Position.Size_.IsZero() {
-		k.Positions.Insert(ctx, collections.Join(market.Pair, traderAddr), *positionResp.Position)
-	}
-
-=======
 	// check bad debt
->>>>>>> 98173b7d
 	if !positionResp.BadDebt.IsZero() {
 		return fmt.Errorf("bad debt must be zero to prevent attacker from leveraging it")
 	}
 
-<<<<<<< HEAD
-	if !positionResp.Position.Size_.IsZero() {
-=======
 	// check price fluctuation
 	if err := k.checkPriceFluctuationLimitRatio(ctx, market, amm); err != nil {
 		return err
@@ -163,7 +148,6 @@
 	if !positionResp.Position.Size_.IsZero() {
 		k.Positions.Insert(ctx, collections.Join(market.Pair, traderAddr), *positionResp.Position)
 
->>>>>>> 98173b7d
 		spotNotional, err := PositionNotionalSpot(amm, *positionResp.Position)
 		if err != nil {
 			return err
@@ -180,15 +164,6 @@
 		}
 	}
 
-<<<<<<< HEAD
-	// check price fluctuation
-	err = k.checkPriceFluctuationLimitRatio(ctx, market, amm)
-	if err != nil {
-		return err
-	}
-
-=======
->>>>>>> 98173b7d
 	// transfer trader <=> vault
 	marginToVault := positionResp.MarginToVault.RoundInt()
 	switch {
@@ -237,7 +212,6 @@
 	})
 }
 
-<<<<<<< HEAD
 // increases a position by increasedNotional amount in margin units.
 // Calculates the amount of margin required given the leverage parameter.
 // Recalculates the remaining margin after applying a funding payment.
@@ -531,7 +505,6 @@
 		amm,
 		existingPosition,
 		/* quoteAssetAmountLimit */ sdk.ZeroDec(),
-		/* skipFluctuationLimitCheck */ false,
 	)
 	if err != nil {
 		return nil, nil, err
@@ -609,162 +582,6 @@
 	return updatedAMM, positionResp, nil
 }
 
-// Closes a position and realizes PnL and funding payments.
-// Does not error out if there is bad debt, that is for callers to decide.
-//
-// args:
-//   - ctx: cosmos-sdk context
-//   - market: the perp market
-//   - amm: the amm reserves
-//   - currentPosition: the existing position
-//   - quoteAssetAmountLimit: the user-specified limit on the quote asset reserves
-//   - skipFluctuationLimitCheck: whether to skip the fluctuation check
-//
-// returns:
-//   - updatedAMM: updated AMM reserves
-//   - positionResp: response object containing information about the position change
-//   - err: error
-func (k Keeper) closePositionEntirely(
-	ctx sdk.Context,
-	market v2types.Market,
-	amm v2types.AMM,
-	currentPosition v2types.Position,
-	quoteAssetAmountLimit sdk.Dec,
-	skipFluctuationLimitCheck bool,
-) (updatedAMM *v2types.AMM, positionResp *v2types.PositionResp, err error) {
-	if currentPosition.Size_.IsZero() {
-		return nil, nil, fmt.Errorf("zero position size")
-	}
-
-	trader, err := sdk.AccAddressFromBech32(currentPosition.TraderAddress)
-	if err != nil {
-		return nil, nil, err
-	}
-
-	positionResp = &v2types.PositionResp{
-		UnrealizedPnlAfter:    sdk.ZeroDec(),
-		ExchangedPositionSize: currentPosition.Size_.Neg(),
-		PositionNotional:      sdk.ZeroDec(),
-	}
-
-	// calculate unrealized PnL
-	positionNotional, err := PositionNotionalSpot(amm, currentPosition)
-	if err != nil {
-		return nil, nil, err
-	}
-	unrealizedPnl := UnrealizedPnl(currentPosition, positionNotional)
-
-	positionResp.RealizedPnl = unrealizedPnl
-	// calculate remaining margin with funding payment
-	fundingPayment := FundingPayment(currentPosition, market.LatestCumulativePremiumFraction)
-	remainingMargin := currentPosition.Margin.Add(unrealizedPnl).Sub(fundingPayment)
-
-	if remainingMargin.IsPositive() {
-		positionResp.BadDebt = sdk.ZeroDec()
-		positionResp.MarginToVault = remainingMargin.Neg()
-	} else {
-		positionResp.BadDebt = remainingMargin.Abs()
-		positionResp.MarginToVault = sdk.ZeroDec()
-	}
-
-	positionResp.FundingPayment = fundingPayment
-
-	var sideToTake v2types.Direction
-	// flipped since we are going against the current position
-	if currentPosition.Size_.IsPositive() {
-		sideToTake = v2types.Direction_SHORT
-	} else {
-		sideToTake = v2types.Direction_LONG
-	}
-	updatedAMM, exchangedNotionalValue, err := k.SwapBaseAsset(
-		ctx,
-		market,
-		amm,
-		sideToTake,
-		currentPosition.Size_.Abs(),
-		quoteAssetAmountLimit,
-	)
-	if err != nil {
-		return nil, nil, err
-	}
-
-	positionResp.ExchangedNotionalValue = exchangedNotionalValue
-	positionResp.Position = &v2types.Position{
-		TraderAddress:                   currentPosition.TraderAddress,
-		Pair:                            currentPosition.Pair,
-		Size_:                           sdk.ZeroDec(),
-		Margin:                          sdk.ZeroDec(),
-		OpenNotional:                    sdk.ZeroDec(),
-		LatestCumulativePremiumFraction: market.LatestCumulativePremiumFraction,
-		LastUpdatedBlockNumber:          ctx.BlockHeight(),
-	}
-
-	err = k.Positions.Delete(ctx, collections.Join(currentPosition.Pair, trader))
-	if err != nil {
-		return nil, nil, err
-	}
-
-	return updatedAMM, positionResp, nil
-}
-
-// ClosePosition closes a position entirely and transfers the remaining margin back to the user.
-// Errors if the position has bad debt.
-//
-// args:
-//   - ctx: the cosmos-sdk context
-//   - pair: the pair of the position
-//   - traderAddr: the address of the trader
-//
-// returns:
-//   - positionResp: response object containing information about the position change
-//   - err: error if any
-func (k Keeper) ClosePosition(ctx sdk.Context, pair asset.Pair, traderAddr sdk.AccAddress) (*v2types.PositionResp, error) {
-	position, err := k.Positions.Get(ctx, collections.Join(pair, traderAddr))
-	if err != nil {
-		return nil, err
-	}
-
-	market, err := k.Markets.Get(ctx, pair)
-	if err != nil {
-		return nil, v2types.ErrPairNotFound
-	}
-
-	amm, err := k.AMMs.Get(ctx, pair)
-	if err != nil {
-		return nil, err
-	}
-
-	updatedAMM, positionResp, err := k.closePositionEntirely(
-		ctx,
-		market,
-		amm,
-		position,
-		/* quoteAssetAmountLimit */ sdk.ZeroDec(),
-		/* skipFluctuationLimitCheck */ false,
-	)
-	if err != nil {
-		return nil, err
-	}
-
-	if positionResp.BadDebt.IsPositive() {
-		return nil, fmt.Errorf("underwater position")
-	}
-
-	if err = k.afterPositionUpdate(
-		ctx,
-		market,
-		*updatedAMM,
-		traderAddr,
-		*positionResp,
-	); err != nil {
-		return nil, err
-	}
-
-	return positionResp, nil
-}
-
-=======
->>>>>>> 98173b7d
 // transfers the fee to the exchange fee pool
 //
 // args:
