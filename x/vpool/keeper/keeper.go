--- conflicted
+++ resolved
@@ -268,14 +268,9 @@
 	return nil
 }
 
-<<<<<<< HEAD
 /*
 *
-isOverFluctuationLimit compares the updated pool's reserves with the given reserve snapshot, and errors if the fluctuation is above the bounds.
-=======
-/**
 isOverFluctuationLimit compares the updated pool's spot price with the current spot price.
->>>>>>> 677cbb84
 
 If the fluctuation limit ratio is zero, then the fluctuation limit check is skipped.
 
