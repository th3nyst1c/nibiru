--- conflicted
+++ resolved
@@ -40,11 +40,7 @@
 			genState: &types.GenesisState{
 				Params: types.NewParams(
 					sdk.MustNewDecFromStr("0.7"), defaultFeeRatio,
-<<<<<<< HEAD
-					defaultFeeRatioEF, defaultBonusRateRecoll, "15 min",
-=======
 					defaultFeeRatioEF, defaultBonusRateRecoll,
->>>>>>> 3adcb7c3
 				),
 			},
 			expectValid: true,
@@ -54,11 +50,7 @@
 			genState: &types.GenesisState{
 				Params: types.NewParams(
 					sdk.MustNewDecFromStr("-0.5"), defaultFeeRatio,
-<<<<<<< HEAD
-					defaultFeeRatioEF, defaultBonusRateRecoll, "15 min",
-=======
 					defaultFeeRatioEF, defaultBonusRateRecoll,
->>>>>>> 3adcb7c3
 				),
 			},
 			expectValid: false,
@@ -68,11 +60,7 @@
 			genState: &types.GenesisState{
 				Params: types.NewParams(
 					sdk.MustNewDecFromStr("1.5"), defaultFeeRatio,
-<<<<<<< HEAD
-					defaultFeeRatioEF, defaultBonusRateRecoll, "15 min",
-=======
 					defaultFeeRatioEF, defaultBonusRateRecoll,
->>>>>>> 3adcb7c3
 				),
 			},
 			expectValid: false,
