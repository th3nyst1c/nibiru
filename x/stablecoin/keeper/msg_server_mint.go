// Module for minting USDM  Minting USDM
// See Example B of https://docs.frax.finance/minting-and-redeeming
package keeper

import (
	"context"

	"github.com/MatrixDao/matrix/x/stablecoin/types"
	sdk "github.com/cosmos/cosmos-sdk/types"
)

var (
	// stableDenom string = "usdm"
	govDenom  string = "umtrx"
	collDenom string = "uust"
)

// govDeposited: Units of GOV burned
// govDeposited = (1 - collRatio) * (collDeposited * 1) / (collRatio * priceGOV)
func (k msgServer) Mint(goCtx context.Context, msg *types.MsgMint) (*types.MsgMintResponse, error) {
	ctx := sdk.UnwrapSDKContext(goCtx)

	fromAddr, err := sdk.AccAddressFromBech32(msg.Creator)
	if err != nil {
		return nil, err
	}

	// priceGov: Price of the governance token in USD
<<<<<<< HEAD
	// TODO: Read the governance token price (MTRX per USD) from an oracle.
	priceGov, _ := sdk.NewDecFromStr("20")

	// priceColl: Price of the collateral token in USD
	// TODO: Read the collateral token price (per USD) from an oracle.
	priceColl, _ := sdk.NewDecFromStr("1")

	// The user deposits a mixure of collateral and GOV tokens based on the collateral ratio.
	// TODO: Initialize these two vars based on the collateral ratio of the protocol.
	collRatio, _ := sdk.NewDecFromStr("0.9")
	govRatio := sdk.NewDec(1).Sub(collRatio)

	neededCollUSD := sdk.NewDecFromInt(msg.Stable.Amount).Mul(collRatio)
	neededCollAmt := AsInt(neededCollUSD.Quo(priceColl))
	neededColl := sdk.NewCoin(collDenom, neededCollAmt)

	neededGovUSD := sdk.NewDecFromInt(msg.Stable.Amount).Mul(govRatio)
	neededGovAmt := AsInt(neededGovUSD.Quo(priceGov))
	neededGov := sdk.NewCoin(govDenom, neededGovAmt)

=======
	priceGov, err := k.priceKeeper.GetCurrentPrice(ctx, govDenom)
	if err != nil {
		return nil, err
	}

	// priceColl: Price of the collateral token in USD
	priceColl, err := k.priceKeeper.GetCurrentPrice(ctx, collDenom)
	if err != nil {
		return nil, err
	}

	// The user deposits a mixure of collateral and GOV tokens based on the collateral ratio.
	// TODO: Initialize these two vars based on the collateral ratio of the protocol.
	collRatio, _ := sdk.NewDecFromStr("0.9")
	govRatio := sdk.NewDec(1).Sub(collRatio)

	neededCollUSD := sdk.NewDecFromInt(msg.Stable.Amount).Mul(collRatio)
	neededCollAmt := AsInt(neededCollUSD.Quo(priceColl.Price))
	neededColl := sdk.NewCoin(collDenom, neededCollAmt)

	neededGovUSD := sdk.NewDecFromInt(msg.Stable.Amount).Mul(govRatio)
	neededGovAmt := AsInt(neededGovUSD.Quo(priceGov.Price))
	neededGov := sdk.NewCoin(govDenom, neededGovAmt)

>>>>>>> d966bfe1
	coinsNeededToMint := sdk.NewCoins(neededColl, neededGov)

	err = k.CheckEnoughBalances(ctx, coinsNeededToMint, fromAddr)
	if err != nil {
		panic(err)
	}

	// Take assets out of the user account.
	err = k.bankKeeper.SendCoinsFromAccountToModule(
		ctx, fromAddr, types.ModuleName, coinsNeededToMint)
	if err != nil {
		panic(err)
		// return nil, err
		// Q: Ask about panic vs. return nil and reverting an entire method.
	}

	// Mint the USDM
	stableToMint := msg.Stable
	stablesToMint := sdk.NewCoins(stableToMint)
	err = k.bankKeeper.MintCoins(ctx, types.ModuleName, stablesToMint)
	if err != nil {
		panic(err)
	}
	// TODO: Burn the GOV that the user gave to the protocol.

	// Send the minted tokens to the user.
	err = k.bankKeeper.SendCoinsFromModuleToAccount(
		ctx, types.ModuleName, fromAddr, stablesToMint)
	if err != nil {
		panic(err)
	}

	return &types.MsgMintResponse{Stable: stableToMint}, nil
}<|MERGE_RESOLUTION|>--- conflicted
+++ resolved
@@ -26,28 +26,6 @@
 	}
 
 	// priceGov: Price of the governance token in USD
-<<<<<<< HEAD
-	// TODO: Read the governance token price (MTRX per USD) from an oracle.
-	priceGov, _ := sdk.NewDecFromStr("20")
-
-	// priceColl: Price of the collateral token in USD
-	// TODO: Read the collateral token price (per USD) from an oracle.
-	priceColl, _ := sdk.NewDecFromStr("1")
-
-	// The user deposits a mixure of collateral and GOV tokens based on the collateral ratio.
-	// TODO: Initialize these two vars based on the collateral ratio of the protocol.
-	collRatio, _ := sdk.NewDecFromStr("0.9")
-	govRatio := sdk.NewDec(1).Sub(collRatio)
-
-	neededCollUSD := sdk.NewDecFromInt(msg.Stable.Amount).Mul(collRatio)
-	neededCollAmt := AsInt(neededCollUSD.Quo(priceColl))
-	neededColl := sdk.NewCoin(collDenom, neededCollAmt)
-
-	neededGovUSD := sdk.NewDecFromInt(msg.Stable.Amount).Mul(govRatio)
-	neededGovAmt := AsInt(neededGovUSD.Quo(priceGov))
-	neededGov := sdk.NewCoin(govDenom, neededGovAmt)
-
-=======
 	priceGov, err := k.priceKeeper.GetCurrentPrice(ctx, govDenom)
 	if err != nil {
 		return nil, err
@@ -72,7 +50,6 @@
 	neededGovAmt := AsInt(neededGovUSD.Quo(priceGov.Price))
 	neededGov := sdk.NewCoin(govDenom, neededGovAmt)
 
->>>>>>> d966bfe1
 	coinsNeededToMint := sdk.NewCoins(neededColl, neededGov)
 
 	err = k.CheckEnoughBalances(ctx, coinsNeededToMint, fromAddr)
