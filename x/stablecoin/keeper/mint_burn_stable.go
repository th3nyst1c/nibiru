--- conflicted
+++ resolved
@@ -189,11 +189,7 @@
 	return nil
 }
 
-<<<<<<< HEAD
-// mintStable mints MTRX tokens into module account
-=======
 // mintStable mints NIBI tokens into module account
->>>>>>> 3adcb7c3
 func (k Keeper) mintStable(ctx sdk.Context, stable sdk.Coin) error {
 	err := k.BankKeeper.MintCoins(ctx, types.ModuleName, sdk.NewCoins(stable))
 	if err != nil {
@@ -212,11 +208,7 @@
 		return err
 	}
 
-<<<<<<< HEAD
-	events.EmitMintMtrx(ctx, gov)
-=======
 	events.EmitMintNIBI(ctx, gov)
->>>>>>> 3adcb7c3
 
 	return nil
 }
@@ -297,11 +289,7 @@
 	// The user receives a mixure of collateral (COLL) and governance (GOV) tokens
 	// based on the collateral ratio.
 
-<<<<<<< HEAD
-	// Send USDM from account to module
-=======
 	// Send NUSD from account to module
->>>>>>> 3adcb7c3
 	stablesToBurn := sdk.NewCoins(msg.Stable)
 	err = k.BankKeeper.SendCoinsFromAccountToModule(
 		ctx, msgCreator, types.ModuleName, stablesToBurn)
