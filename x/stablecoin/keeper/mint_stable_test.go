package keeper_test

import (
<<<<<<< HEAD
	"fmt"
	"testing"
	"time"

=======
	"testing"
	"time"

	"github.com/MatrixDao/matrix/x/common"
>>>>>>> 8148850f
	pricefeedTypes "github.com/MatrixDao/matrix/x/pricefeed/types"
	"github.com/MatrixDao/matrix/x/stablecoin/types"
	"github.com/MatrixDao/matrix/x/testutil"

	"github.com/MatrixDao/matrix/x/testutil/sample"

	"github.com/cosmos/cosmos-sdk/simapp"
	sdk "github.com/cosmos/cosmos-sdk/types"
	sdkerrors "github.com/cosmos/cosmos-sdk/types/errors"
	"github.com/stretchr/testify/require"
)

func TestMsgMint_ValidateBasic(t *testing.T) {
	testCases := []struct {
		name string
		msg  types.MsgMintStable
		err  error
	}{
		{
			name: "invalid address",
			msg: types.MsgMintStable{
				Creator: "invalid_address",
			},
			err: sdkerrors.ErrInvalidAddress,
		}, {
			name: "valid address",
			msg: types.MsgMintStable{
				Creator: sample.AccAddress().String(),
			},
		},
	}
	for _, testCase := range testCases {
		tc := testCase
		t.Run(tc.name, func(t *testing.T) {
			err := tc.msg.ValidateBasic()
			if tc.err != nil {
				require.ErrorIs(t, err, tc.err)
				return
			}
			require.NoError(t, err)
		})
	}
}

func TestMsgMintStableResponse_NotEnoughFunds(t *testing.T) {
	stableDenom := "uusdm"
	govDenom := "umtrx"
	collDenom := "uust"
	govPricePool := "umtrx:uust"
	collPricePool := "uusdm:uust"

	type TestCase struct {
		name        string
		accFunds    sdk.Coins
		msgMint     types.MsgMintStable
		msgResponse types.MsgMintStableResponse
		govPrice    sdk.Dec
		collPrice   sdk.Dec
		err         error
	}

	executeTest := func(t *testing.T, testCase TestCase) {
		tc := testCase
		t.Run(tc.name, func(t *testing.T) {

			matrixApp, ctx := testutil.NewMatrixApp()
			acc, _ := sdk.AccAddressFromBech32(tc.msgMint.Creator)
			oracle := sample.AccAddress()

			// Set up markets for the pricefeed keeper.
			priceKeeper := &matrixApp.PriceKeeper
			pfParams := pricefeedTypes.Params{
				Markets: []pricefeedTypes.Market{
<<<<<<< HEAD
					{MarketID: govPricePool, BaseAsset: collDenom, QuoteAsset: govDenom,
						Oracles: []sdk.AccAddress{oracle}, Active: true},
					{MarketID: collPricePool, BaseAsset: collDenom, QuoteAsset: stableDenom,
=======
					{MarketID: common.GovPricePool, BaseAsset: common.CollDenom, QuoteAsset: common.GovDenom,
						Oracles: []sdk.AccAddress{oracle}, Active: true},
					{MarketID: common.CollPricePool, BaseAsset: common.CollDenom, QuoteAsset: common.StableDenom,
>>>>>>> 8148850f
						Oracles: []sdk.AccAddress{oracle}, Active: true},
				}}
			priceKeeper.SetParams(ctx, pfParams)

			// Post prices to each market with the oracle.
			priceExpiry := ctx.BlockTime().Add(time.Hour)
			_, err := priceKeeper.SetPrice(
<<<<<<< HEAD
				ctx, oracle, govPricePool, tc.govPrice, priceExpiry,
			)
			require.NoError(t, err)
			_, err = priceKeeper.SetPrice(
				ctx, oracle, collPricePool, tc.collPrice, priceExpiry,
=======
				ctx, oracle, common.GovPricePool, tc.govPrice, priceExpiry,
			)
			require.NoError(t, err)
			_, err = priceKeeper.SetPrice(
				ctx, oracle, common.CollPricePool, tc.collPrice, priceExpiry,
>>>>>>> 8148850f
			)
			require.NoError(t, err)

			// Update the 'CurrentPrice' posted by the oracles.
			for _, market := range pfParams.Markets {
				err = priceKeeper.SetCurrentPrices(ctx, market.MarketID)
				require.NoError(t, err, "Error posting price for market: %d", market)
			}

			// Fund account
			err = simapp.FundAccount(matrixApp.BankKeeper, ctx, acc, tc.accFunds)
			require.NoError(t, err)

			// Mint USDM -> Response contains Stable (sdk.Coin)
			goCtx := sdk.WrapSDKContext(ctx)
			mintStableResponse, err := matrixApp.StablecoinKeeper.MintStable(
				goCtx, &tc.msgMint)
			if err == pricefeedTypes.ErrNoValidPrice {
				fmt.Println("Mint tests ------------")
				fmt.Println("Price expiry: ", priceExpiry.UTC().Unix())
				fmt.Println("ctx.BlockTime(): ", ctx.BlockTime().UTC().Unix())
				fmt.Println("Prices failed to post: ", priceKeeper.GetCurrentPrices(ctx))
			}

			if tc.err != nil {
				require.ErrorIs(t, err, tc.err)
				return
			}

			require.NoError(t, err)
			testutil.RequireEqualWithMessage(
				t, *mintStableResponse, tc.msgResponse, "mintStableResponse")
		})
	}

	testCases := []TestCase{
		{
			name: "User has no GOV",
			accFunds: sdk.NewCoins(
<<<<<<< HEAD
				sdk.NewCoin(collDenom, sdk.NewInt(9001)),
				sdk.NewCoin(govDenom, sdk.NewInt(0)),
			),
			msgMint: types.MsgMintStable{
				Creator: sample.AccAddress().String(),
				Stable:  sdk.NewCoin(stableDenom, sdk.NewInt(100)),
			},
			msgResponse: types.MsgMintStableResponse{
				Stable: sdk.NewCoin(stableDenom, sdk.NewInt(0)),
			},
			govPrice:  sdk.MustNewDecFromStr("10"),
			collPrice: sdk.MustNewDecFromStr("1"),
			err:       types.NoCoinFound.Wrap(govDenom),
		}, {
			name: "User has no COLL",
			accFunds: sdk.NewCoins(
				sdk.NewCoin(collDenom, sdk.NewInt(0)),
				sdk.NewCoin(govDenom, sdk.NewInt(9001)),
			),
			msgMint: types.MsgMintStable{
				Creator: sample.AccAddress().String(),
				Stable:  sdk.NewCoin(stableDenom, sdk.NewInt(100)),
			},
			msgResponse: types.MsgMintStableResponse{
				Stable: sdk.NewCoin(stableDenom, sdk.NewInt(0)),
			},
			govPrice:  sdk.MustNewDecFromStr("10"),
			collPrice: sdk.MustNewDecFromStr("1"),
			err:       types.NoCoinFound.Wrap(collDenom),
=======
				sdk.NewCoin(common.CollDenom, sdk.NewInt(9001)),
				sdk.NewCoin(common.GovDenom, sdk.NewInt(0)),
			),
			msgMint: types.MsgMintStable{
				Creator: sample.AccAddress().String(),
				Stable:  sdk.NewCoin(common.StableDenom, sdk.NewInt(100)),
			},
			msgResponse: types.MsgMintStableResponse{
				Stable: sdk.NewCoin(common.StableDenom, sdk.NewInt(0)),
			},
			govPrice:  sdk.MustNewDecFromStr("10"),
			collPrice: sdk.MustNewDecFromStr("1"),
			err:       types.NoCoinFound.Wrap(common.GovDenom),
		}, {
			name: "User has no COLL",
			accFunds: sdk.NewCoins(
				sdk.NewCoin(common.CollDenom, sdk.NewInt(0)),
				sdk.NewCoin(common.GovDenom, sdk.NewInt(9001)),
			),
			msgMint: types.MsgMintStable{
				Creator: sample.AccAddress().String(),
				Stable:  sdk.NewCoin(common.StableDenom, sdk.NewInt(100)),
			},
			msgResponse: types.MsgMintStableResponse{
				Stable: sdk.NewCoin(common.StableDenom, sdk.NewInt(0)),
			},
			govPrice:  sdk.MustNewDecFromStr("10"),
			collPrice: sdk.MustNewDecFromStr("1"),
			err:       types.NoCoinFound.Wrap(common.CollDenom),
>>>>>>> 8148850f
		},
		{
			name: "Not enough GOV",
			accFunds: sdk.NewCoins(
<<<<<<< HEAD
				sdk.NewCoin(collDenom, sdk.NewInt(9001)),
				sdk.NewCoin(govDenom, sdk.NewInt(1)),
			),
			msgMint: types.MsgMintStable{
				Creator: sample.AccAddress().String(),
				Stable:  sdk.NewCoin(stableDenom, sdk.NewInt(1000)),
			},
			msgResponse: types.MsgMintStableResponse{
				Stable: sdk.NewCoin(stableDenom, sdk.NewInt(0)),
=======
				sdk.NewCoin(common.CollDenom, sdk.NewInt(9001)),
				sdk.NewCoin(common.GovDenom, sdk.NewInt(1)),
			),
			msgMint: types.MsgMintStable{
				Creator: sample.AccAddress().String(),
				Stable:  sdk.NewCoin(common.StableDenom, sdk.NewInt(1000)),
			},
			msgResponse: types.MsgMintStableResponse{
				Stable: sdk.NewCoin(common.StableDenom, sdk.NewInt(0)),
>>>>>>> 8148850f
			},
			govPrice:  sdk.MustNewDecFromStr("10"),
			collPrice: sdk.MustNewDecFromStr("1"),
			err: types.NotEnoughBalance.Wrap(
<<<<<<< HEAD
				sdk.NewCoin(govDenom, sdk.NewInt(1)).String()),
		}, {
			name: "Not enough COLL",
			accFunds: sdk.NewCoins(
				sdk.NewCoin(collDenom, sdk.NewInt(1)),
				sdk.NewCoin(govDenom, sdk.NewInt(9001)),
			),
			msgMint: types.MsgMintStable{
				Creator: sample.AccAddress().String(),
				Stable:  sdk.NewCoin(stableDenom, sdk.NewInt(100)),
			},
			msgResponse: types.MsgMintStableResponse{
				Stable: sdk.NewCoin(stableDenom, sdk.NewInt(0)),
=======
				sdk.NewCoin(common.GovDenom, sdk.NewInt(1)).String()),
		}, {
			name: "Not enough COLL",
			accFunds: sdk.NewCoins(
				sdk.NewCoin(common.CollDenom, sdk.NewInt(1)),
				sdk.NewCoin(common.GovDenom, sdk.NewInt(9001)),
			),
			msgMint: types.MsgMintStable{
				Creator: sample.AccAddress().String(),
				Stable:  sdk.NewCoin(common.StableDenom, sdk.NewInt(100)),
			},
			msgResponse: types.MsgMintStableResponse{
				Stable: sdk.NewCoin(common.StableDenom, sdk.NewInt(0)),
>>>>>>> 8148850f
			},
			govPrice:  sdk.MustNewDecFromStr("10"),
			collPrice: sdk.MustNewDecFromStr("1"),
			err: types.NotEnoughBalance.Wrap(
<<<<<<< HEAD
				sdk.NewCoin(collDenom, sdk.NewInt(1)).String()),
=======
				sdk.NewCoin(common.CollDenom, sdk.NewInt(1)).String()),
>>>>>>> 8148850f
		},
		{
			name: "Successful mint",
			accFunds: sdk.NewCoins(
<<<<<<< HEAD
				sdk.NewCoin(govDenom, sdk.NewInt(9001)),
				sdk.NewCoin(collDenom, sdk.NewInt(9001)),
			),
			msgMint: types.MsgMintStable{
				Creator: sample.AccAddress().String(),
				Stable:  sdk.NewCoin(stableDenom, sdk.NewInt(100)),
			},
			msgResponse: types.MsgMintStableResponse{
				Stable: sdk.NewCoin(stableDenom, sdk.NewInt(100)),
=======
				sdk.NewCoin(common.GovDenom, sdk.NewInt(9001)),
				sdk.NewCoin(common.CollDenom, sdk.NewInt(9001)),
			),
			msgMint: types.MsgMintStable{
				Creator: sample.AccAddress().String(),
				Stable:  sdk.NewCoin(common.StableDenom, sdk.NewInt(100)),
			},
			msgResponse: types.MsgMintStableResponse{
				Stable: sdk.NewCoin(common.StableDenom, sdk.NewInt(100)),
>>>>>>> 8148850f
			},
			govPrice:  sdk.MustNewDecFromStr("10"),
			collPrice: sdk.MustNewDecFromStr("1"),
			err:       nil,
		},
	}
	for _, testCase := range testCases {
		executeTest(t, testCase)
	}
}<|MERGE_RESOLUTION|>--- conflicted
+++ resolved
@@ -1,17 +1,10 @@
 package keeper_test
 
 import (
-<<<<<<< HEAD
-	"fmt"
 	"testing"
 	"time"
 
-=======
-	"testing"
-	"time"
-
 	"github.com/MatrixDao/matrix/x/common"
->>>>>>> 8148850f
 	pricefeedTypes "github.com/MatrixDao/matrix/x/pricefeed/types"
 	"github.com/MatrixDao/matrix/x/stablecoin/types"
 	"github.com/MatrixDao/matrix/x/testutil"
@@ -57,11 +50,6 @@
 }
 
 func TestMsgMintStableResponse_NotEnoughFunds(t *testing.T) {
-	stableDenom := "uusdm"
-	govDenom := "umtrx"
-	collDenom := "uust"
-	govPricePool := "umtrx:uust"
-	collPricePool := "uusdm:uust"
 
 	type TestCase struct {
 		name        string
@@ -85,15 +73,9 @@
 			priceKeeper := &matrixApp.PriceKeeper
 			pfParams := pricefeedTypes.Params{
 				Markets: []pricefeedTypes.Market{
-<<<<<<< HEAD
-					{MarketID: govPricePool, BaseAsset: collDenom, QuoteAsset: govDenom,
-						Oracles: []sdk.AccAddress{oracle}, Active: true},
-					{MarketID: collPricePool, BaseAsset: collDenom, QuoteAsset: stableDenom,
-=======
 					{MarketID: common.GovPricePool, BaseAsset: common.CollDenom, QuoteAsset: common.GovDenom,
 						Oracles: []sdk.AccAddress{oracle}, Active: true},
 					{MarketID: common.CollPricePool, BaseAsset: common.CollDenom, QuoteAsset: common.StableDenom,
->>>>>>> 8148850f
 						Oracles: []sdk.AccAddress{oracle}, Active: true},
 				}}
 			priceKeeper.SetParams(ctx, pfParams)
@@ -101,19 +83,11 @@
 			// Post prices to each market with the oracle.
 			priceExpiry := ctx.BlockTime().Add(time.Hour)
 			_, err := priceKeeper.SetPrice(
-<<<<<<< HEAD
-				ctx, oracle, govPricePool, tc.govPrice, priceExpiry,
-			)
-			require.NoError(t, err)
-			_, err = priceKeeper.SetPrice(
-				ctx, oracle, collPricePool, tc.collPrice, priceExpiry,
-=======
 				ctx, oracle, common.GovPricePool, tc.govPrice, priceExpiry,
 			)
 			require.NoError(t, err)
 			_, err = priceKeeper.SetPrice(
 				ctx, oracle, common.CollPricePool, tc.collPrice, priceExpiry,
->>>>>>> 8148850f
 			)
 			require.NoError(t, err)
 
@@ -131,12 +105,6 @@
 			goCtx := sdk.WrapSDKContext(ctx)
 			mintStableResponse, err := matrixApp.StablecoinKeeper.MintStable(
 				goCtx, &tc.msgMint)
-			if err == pricefeedTypes.ErrNoValidPrice {
-				fmt.Println("Mint tests ------------")
-				fmt.Println("Price expiry: ", priceExpiry.UTC().Unix())
-				fmt.Println("ctx.BlockTime(): ", ctx.BlockTime().UTC().Unix())
-				fmt.Println("Prices failed to post: ", priceKeeper.GetCurrentPrices(ctx))
-			}
 
 			if tc.err != nil {
 				require.ErrorIs(t, err, tc.err)
@@ -153,37 +121,6 @@
 		{
 			name: "User has no GOV",
 			accFunds: sdk.NewCoins(
-<<<<<<< HEAD
-				sdk.NewCoin(collDenom, sdk.NewInt(9001)),
-				sdk.NewCoin(govDenom, sdk.NewInt(0)),
-			),
-			msgMint: types.MsgMintStable{
-				Creator: sample.AccAddress().String(),
-				Stable:  sdk.NewCoin(stableDenom, sdk.NewInt(100)),
-			},
-			msgResponse: types.MsgMintStableResponse{
-				Stable: sdk.NewCoin(stableDenom, sdk.NewInt(0)),
-			},
-			govPrice:  sdk.MustNewDecFromStr("10"),
-			collPrice: sdk.MustNewDecFromStr("1"),
-			err:       types.NoCoinFound.Wrap(govDenom),
-		}, {
-			name: "User has no COLL",
-			accFunds: sdk.NewCoins(
-				sdk.NewCoin(collDenom, sdk.NewInt(0)),
-				sdk.NewCoin(govDenom, sdk.NewInt(9001)),
-			),
-			msgMint: types.MsgMintStable{
-				Creator: sample.AccAddress().String(),
-				Stable:  sdk.NewCoin(stableDenom, sdk.NewInt(100)),
-			},
-			msgResponse: types.MsgMintStableResponse{
-				Stable: sdk.NewCoin(stableDenom, sdk.NewInt(0)),
-			},
-			govPrice:  sdk.MustNewDecFromStr("10"),
-			collPrice: sdk.MustNewDecFromStr("1"),
-			err:       types.NoCoinFound.Wrap(collDenom),
-=======
 				sdk.NewCoin(common.CollDenom, sdk.NewInt(9001)),
 				sdk.NewCoin(common.GovDenom, sdk.NewInt(0)),
 			),
@@ -213,22 +150,10 @@
 			govPrice:  sdk.MustNewDecFromStr("10"),
 			collPrice: sdk.MustNewDecFromStr("1"),
 			err:       types.NoCoinFound.Wrap(common.CollDenom),
->>>>>>> 8148850f
 		},
 		{
 			name: "Not enough GOV",
 			accFunds: sdk.NewCoins(
-<<<<<<< HEAD
-				sdk.NewCoin(collDenom, sdk.NewInt(9001)),
-				sdk.NewCoin(govDenom, sdk.NewInt(1)),
-			),
-			msgMint: types.MsgMintStable{
-				Creator: sample.AccAddress().String(),
-				Stable:  sdk.NewCoin(stableDenom, sdk.NewInt(1000)),
-			},
-			msgResponse: types.MsgMintStableResponse{
-				Stable: sdk.NewCoin(stableDenom, sdk.NewInt(0)),
-=======
 				sdk.NewCoin(common.CollDenom, sdk.NewInt(9001)),
 				sdk.NewCoin(common.GovDenom, sdk.NewInt(1)),
 			),
@@ -238,26 +163,10 @@
 			},
 			msgResponse: types.MsgMintStableResponse{
 				Stable: sdk.NewCoin(common.StableDenom, sdk.NewInt(0)),
->>>>>>> 8148850f
 			},
 			govPrice:  sdk.MustNewDecFromStr("10"),
 			collPrice: sdk.MustNewDecFromStr("1"),
 			err: types.NotEnoughBalance.Wrap(
-<<<<<<< HEAD
-				sdk.NewCoin(govDenom, sdk.NewInt(1)).String()),
-		}, {
-			name: "Not enough COLL",
-			accFunds: sdk.NewCoins(
-				sdk.NewCoin(collDenom, sdk.NewInt(1)),
-				sdk.NewCoin(govDenom, sdk.NewInt(9001)),
-			),
-			msgMint: types.MsgMintStable{
-				Creator: sample.AccAddress().String(),
-				Stable:  sdk.NewCoin(stableDenom, sdk.NewInt(100)),
-			},
-			msgResponse: types.MsgMintStableResponse{
-				Stable: sdk.NewCoin(stableDenom, sdk.NewInt(0)),
-=======
 				sdk.NewCoin(common.GovDenom, sdk.NewInt(1)).String()),
 		}, {
 			name: "Not enough COLL",
@@ -271,31 +180,15 @@
 			},
 			msgResponse: types.MsgMintStableResponse{
 				Stable: sdk.NewCoin(common.StableDenom, sdk.NewInt(0)),
->>>>>>> 8148850f
 			},
 			govPrice:  sdk.MustNewDecFromStr("10"),
 			collPrice: sdk.MustNewDecFromStr("1"),
 			err: types.NotEnoughBalance.Wrap(
-<<<<<<< HEAD
-				sdk.NewCoin(collDenom, sdk.NewInt(1)).String()),
-=======
 				sdk.NewCoin(common.CollDenom, sdk.NewInt(1)).String()),
->>>>>>> 8148850f
 		},
 		{
 			name: "Successful mint",
 			accFunds: sdk.NewCoins(
-<<<<<<< HEAD
-				sdk.NewCoin(govDenom, sdk.NewInt(9001)),
-				sdk.NewCoin(collDenom, sdk.NewInt(9001)),
-			),
-			msgMint: types.MsgMintStable{
-				Creator: sample.AccAddress().String(),
-				Stable:  sdk.NewCoin(stableDenom, sdk.NewInt(100)),
-			},
-			msgResponse: types.MsgMintStableResponse{
-				Stable: sdk.NewCoin(stableDenom, sdk.NewInt(100)),
-=======
 				sdk.NewCoin(common.GovDenom, sdk.NewInt(9001)),
 				sdk.NewCoin(common.CollDenom, sdk.NewInt(9001)),
 			),
@@ -305,7 +198,6 @@
 			},
 			msgResponse: types.MsgMintStableResponse{
 				Stable: sdk.NewCoin(common.StableDenom, sdk.NewInt(100)),
->>>>>>> 8148850f
 			},
 			govPrice:  sdk.MustNewDecFromStr("10"),
 			collPrice: sdk.MustNewDecFromStr("1"),
