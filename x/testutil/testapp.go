--- conflicted
+++ resolved
@@ -32,14 +32,6 @@
 	a := app.NewMatrixApp(logger, db, nil, true, map[int64]bool{}, nodeHome, 0, encoding,
 		simapp.EmptyAppOptions{})
 
-<<<<<<< HEAD
-	genesisState := app.NewDefaultGenesisState(encoding.Marshaler)
-	stateBytes, _ := json.MarshalIndent(genesisState, "", " ")
-
-	// InitChain updates deliverState which is required when app.NewContext is called
-	a.InitChain(abci.RequestInitChain{
-		ConsensusParams: defaultConsensusParams,
-=======
 	var stateBytes []byte = []byte("{}")
 	if shouldUseDefaultGenesis {
 		genesisState := app.NewDefaultGenesisState(encoding.Marshaler)
@@ -52,7 +44,6 @@
 	// InitChain updates deliverState which is required when app.NewContext is called
 	a.InitChain(abci.RequestInitChain{
 		ConsensusParams: DefaultConsensusParams,
->>>>>>> c2a41ee1
 		AppStateBytes:   stateBytes,
 	})
 
