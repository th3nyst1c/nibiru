package common

import (
	"encoding/json"
	"fmt"
	"sort"
	"strings"

	sdkerrors "github.com/cosmos/cosmos-sdk/types/errors"
)

const (
	DenomGov    = "unibi"
	DenomColl   = "uusdc"
	DenomStable = "unusd"
	DenomBTC    = "ubtc"
	DenomETH    = "ueth"

	ModuleName = "common"

	TreasuryPoolModuleAccount = "treasury_pool"
)

var (
	PairGovStable  = MustNewAssetPairFromTokens(DenomGov, DenomStable)
	PairCollStable = MustNewAssetPairFromTokens(DenomColl, DenomStable)
	PairBTCStable  = MustNewAssetPairFromTokens(DenomBTC, DenomStable)
	PairETHStable  = MustNewAssetPairFromTokens(DenomETH, DenomStable)

	ErrInvalidTokenPair = sdkerrors.Register(ModuleName, 1, "invalid token pair")
)

<<<<<<< HEAD
=======
//-----------------------------------------------------------------------------
// AssetPair

// NewAssetPair returns a new asset pair instance if the pair is valid.
// The form, "token0:token1", is expected for 'pair'.
// Use this function to return an error instead of panicking.
func NewAssetPair(pair string) (AssetPair, error) {
	split := strings.Split(pair, PairSeparator)
	splitLen := len(split)
	if splitLen != 2 {
		if splitLen == 1 {
			return AssetPair{}, sdkerrors.Wrapf(ErrInvalidTokenPair,
				"pair separator missing for pair name, %v", pair)
		} else {
			return AssetPair{}, sdkerrors.Wrapf(ErrInvalidTokenPair,
				"pair name %v must have exactly two assets, not %v", pair, splitLen)
		}
	}

	if split[0] == "" || split[1] == "" {
		return AssetPair{}, sdkerrors.Wrapf(ErrInvalidTokenPair,
			"empty token identifiers are not allowed. token0: %v, token1: %v.",
			split[0], split[1])
	}

	return AssetPair{Token0: split[0], Token1: split[1]}, nil
}

// MustNewAssetPair returns a new asset pair. It will panic if 'pair' is invalid.
// The form, "token0:token1", is expected for 'pair'.
func MustNewAssetPair(pair string) AssetPair {
	assetPair, err := NewAssetPair(pair)
	if err != nil {
		panic(err)
	}
	return assetPair
}

// SortedName is the string representation of the pair with sorted assets.
func (pair AssetPair) SortedName() string {
	return SortedPairNameFromDenoms([]string{pair.Token0, pair.Token1})
}

/*
	String returns the string representation of the asset pair.

Note that this differs from the output of the proto-generated 'String' method.
*/
func (pair AssetPair) String() string {
	return fmt.Sprintf("%s%s%s", pair.Token0, PairSeparator, pair.Token1)
}

func (pair AssetPair) IsSortedOrder() bool {
	return pair.SortedName() == pair.String()
}

func (pair AssetPair) Inverse() AssetPair {
	return AssetPair{pair.Token1, pair.Token0}
}

func (pair AssetPair) BaseDenom() string {
	return pair.Token0
}

func (pair AssetPair) QuoteDenom() string {
	return pair.Token1
}

>>>>>>> c6ad354e
func DenomsFromPoolName(pool string) (denoms []string) {
	return strings.Split(pool, ":")
}

// SortedPairNameFromDenoms returns a sorted string representing a pool of assets
func SortedPairNameFromDenoms(denoms []string) string {
	sort.Strings(denoms) // alphabetically sort in-place
	return PairNameFromDenoms(denoms)
}

// PairNameFromDenoms returns a string representing a pool of assets in the
// exact order the denoms were given as args
func PairNameFromDenoms(denoms []string) string {
	poolName := denoms[0]
	for idx, denom := range denoms {
		if idx != 0 {
			poolName += fmt.Sprintf("%s%s", PairSeparator, denom)
		}
	}
	return poolName
}

//-----------------------------------------------------------------------------
// AssetPairs

// AssetPairs is a set of AssetPair, one per pair.
type AssetPairs []AssetPair

// NewAssetPairs constructs a new asset pair set. A panic will occur if one of
// the provided pair names is invalid.
func NewAssetPairs(pairStrings ...string) (pairs AssetPairs) {
	for _, pairString := range pairStrings {
		pairs = append(pairs, MustNewAssetPair(pairString))
	}
	return pairs
}

// Contains checks if a token pair is contained within 'Pairs'
func (pairs AssetPairs) Contains(pair AssetPair) bool {
	isContained, _ := pairs.ContainsAtIndex(pair)
	return isContained
}

func (pairs AssetPairs) Strings() []string {
	pairsStrings := []string{}
	for _, pair := range pairs {
		pairsStrings = append(pairsStrings, pair.String())
	}
	return pairsStrings
}

// ContainsAtIndex checks if a token pair is contained within 'Pairs' and
// a boolean for this condition alongside the corresponding index of 'pair' in
// the slice of pairs.
func (pairs AssetPairs) ContainsAtIndex(pair AssetPair) (bool, int) {
	for idx, element := range pairs {
		if (element.Token0() == pair.Token0()) && (element.Token1() == pair.Token1()) {
			return true, idx
		}
	}
	return false, -1
}

type assetPairsJSON AssetPairs

// MarshalJSON implements a custom JSON marshaller for the AssetPairs type to allow
// nil AssetPairs to be encoded as empty
func (pairs AssetPairs) MarshalJSON() ([]byte, error) {
	if pairs == nil {
		return json.Marshal(assetPairsJSON(AssetPairs{}))
	}
	return json.Marshal(assetPairsJSON(pairs))
}<|MERGE_RESOLUTION|>--- conflicted
+++ resolved
@@ -6,6 +6,7 @@
 	"sort"
 	"strings"
 
+	sdk "github.com/cosmos/cosmos-sdk/types"
 	sdkerrors "github.com/cosmos/cosmos-sdk/types/errors"
 )
 
@@ -19,19 +20,19 @@
 	ModuleName = "common"
 
 	TreasuryPoolModuleAccount = "treasury_pool"
+
+	PairSeparator = ":"
 )
 
 var (
-	PairGovStable  = MustNewAssetPairFromTokens(DenomGov, DenomStable)
-	PairCollStable = MustNewAssetPairFromTokens(DenomColl, DenomStable)
-	PairBTCStable  = MustNewAssetPairFromTokens(DenomBTC, DenomStable)
-	PairETHStable  = MustNewAssetPairFromTokens(DenomETH, DenomStable)
+	PairGovStable  = AssetPair{Token0: DenomGov, Token1: DenomStable}
+	PairCollStable = AssetPair{Token0: DenomColl, Token1: DenomStable}
+	PairBTCStable  = AssetPair{Token0: DenomBTC, Token1: DenomStable}
+	PairETHStable  = AssetPair{Token0: DenomETH, Token1: DenomStable}
 
 	ErrInvalidTokenPair = sdkerrors.Register(ModuleName, 1, "invalid token pair")
 )
 
-<<<<<<< HEAD
-=======
 //-----------------------------------------------------------------------------
 // AssetPair
 
@@ -100,7 +101,6 @@
 	return pair.Token1
 }
 
->>>>>>> c6ad354e
 func DenomsFromPoolName(pool string) (denoms []string) {
 	return strings.Split(pool, ":")
 }
@@ -123,6 +123,17 @@
 	return poolName
 }
 
+// Validate performs a basic validation of the market params
+func (pair AssetPair) Validate() error {
+	if err := sdk.ValidateDenom(pair.Token1); err != nil {
+		return ErrInvalidTokenPair.Wrapf("invalid token1 asset: %s", err)
+	}
+	if err := sdk.ValidateDenom(pair.Token0); err != nil {
+		return ErrInvalidTokenPair.Wrapf("invalid token0 asset: %s", err)
+	}
+	return nil
+}
+
 //-----------------------------------------------------------------------------
 // AssetPairs
 
@@ -152,12 +163,27 @@
 	return pairsStrings
 }
 
+func (pairs AssetPairs) Validate() error {
+	seenPairs := make(map[string]bool)
+	for _, pair := range pairs {
+		pairID := pair.String()
+		if seenPairs[pairID] {
+			return fmt.Errorf("duplicate pair %s", pairID)
+		}
+		if err := pair.Validate(); err != nil {
+			return err
+		}
+		seenPairs[pairID] = true
+	}
+	return nil
+}
+
 // ContainsAtIndex checks if a token pair is contained within 'Pairs' and
 // a boolean for this condition alongside the corresponding index of 'pair' in
 // the slice of pairs.
 func (pairs AssetPairs) ContainsAtIndex(pair AssetPair) (bool, int) {
 	for idx, element := range pairs {
-		if (element.Token0() == pair.Token0()) && (element.Token1() == pair.Token1()) {
+		if (element.Token0 == pair.Token0) && (element.Token1 == pair.Token1) {
 			return true, idx
 		}
 	}
