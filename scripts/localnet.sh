--- conflicted
+++ resolved
@@ -26,17 +26,17 @@
 }
 
 echo_info "Building from source..."
-if make install; then
+if make build; then
   echo_success "Successfully built binary"
 else
-  echo_error "Could not build binary. Failed to make install."
+  echo_error "Could not build binary. Failed to make build"
   exit 1
 fi
 
 # Set localnet settings
-BINARY=nibid
+BINARY=./build/nibid
 CHAIN_ID=nibiru-localnet-0
-CHAIN_HOME_DIR=$HOME/.nibid
+CHAIN_DIR=./data
 RPC_PORT=26657
 GRPC_PORT=9090
 VALIDATOR_MNEMONIC="guard cream sadness conduct invite crumble clock pudding hole grit liar hotel maid produce squeeze return argue turtle know drive eight casino maze host"
@@ -53,18 +53,18 @@
 fi
 
 # Remove previous data
-echo_info "Removing previous chain data from $CHAIN_HOME_DIR..."
-rm -rf $CHAIN_HOME_DIR
+echo_info "Removing previous chain data from $CHAIN_DIR..."
+rm -rf $CHAIN_DIR
 
 # Add directory for chain, exit if error
-if ! mkdir -p $CHAIN_HOME_DIR 2>/dev/null; then
+if ! mkdir -p $CHAIN_DIR 2>/dev/null; then
   echo_error "Failed to create chain folder. Aborting..."
   exit 1
 fi
 
 # Initialize nibid with "localnet" chain id
 echo_info "Initializing $CHAIN_ID..."
-if $BINARY init nibiru-localnet-0 --home $CHAIN_HOME_DIR --chain-id $CHAIN_ID; then
+if $BINARY init nibiru-localnet-0 --home $CHAIN_DIR --chain-id $CHAIN_ID; then
   echo_success "Successfully initialized $CHAIN_ID"
 else
   echo_error "Failed to initialize $CHAIN_ID"
@@ -72,7 +72,7 @@
 
 # Configure keyring-backend to "test"
 echo_info "Configuring keyring-backend..."
-if $BINARY config keyring-backend test --home $CHAIN_HOME_DIR; then
+if $BINARY config keyring-backend test --home $CHAIN_DIR; then
   echo_success "Successfully configured keyring-backend"
 else
   echo_error "Failed to configure keyring-backend"
@@ -80,7 +80,7 @@
 
 # Configure chain-id
 echo_info "Configuring chain-id..."
-if $BINARY config chain-id $CHAIN_ID --home $CHAIN_HOME_DIR; then
+if $BINARY config chain-id $CHAIN_ID --home $CHAIN_DIR; then
   echo_success "Successfully configured chain-id"
 else
   echo_error "Failed to configure chain-id"
@@ -88,26 +88,15 @@
 
 # Configure broadcast mode
 echo_info "Configuring broadcast mode..."
-if $BINARY config broadcast-mode block --home $CHAIN_HOME_DIR; then
+if $BINARY config broadcast-mode block --home $CHAIN_DIR; then
   echo_success "Successfully configured broadcast-mode"
 else
   echo_error "Failed to configure broadcast mode"
 fi
 
-<<<<<<< HEAD
-=======
-# Configure output mode
-echo_info "Configuring output mode..."
-if $BINARY config output json --home $CHAIN_HOME_DIR; then
-  echo_success "Successfully configured output mode"
-else
-  echo_error "Failed to configure output mode"
-fi
-
->>>>>>> e816badb
 # Enable API Server
 echo_info "Enabling API server"
-if sed -i '' '/\[api\]/,+3 s/enable = false/enable = true/' $CHAIN_HOME_DIR/config/app.toml; then
+if sed -i '' '/\[api\]/,+3 s/enable = false/enable = true/' $CHAIN_DIR/config/app.toml; then
   echo_success "Successfully enabled API server"
 else
   echo_error "Failed to enable API server"
@@ -115,7 +104,7 @@
 
 # Enable Swagger Docs
 echo_info "Enabling Swagger Docs"
-if sed -i '' 's/swagger = false/swagger = true/' $CHAIN_HOME_DIR/config/app.toml; then
+if sed -i '' 's/swagger = false/swagger = true/' $CHAIN_DIR/config/app.toml; then
   echo_success "Successfully enabled Swagger Docs"
 else
   echo_error "Failed to enable Swagger Docs"
@@ -123,34 +112,23 @@
 
 # Enable CORS for grpc http server
 echo_info "Enabling CORS"
-<<<<<<< HEAD
 if sed -i '' 's/enable-unsafe-cors = false/enable-unsafe-cors = true/' $CHAIN_DIR/config/app.toml; then
-=======
-if sed -i '' 's/enabled-unsafe-cors = false/enabled-unsafe-cors = true/' $CHAIN_HOME_DIR/config/app.toml; then
->>>>>>> e816badb
   echo_success "Successfully enabled CORS"
 else
   echo_error "Failed to enable CORS"
 fi
 
-<<<<<<< HEAD
 # Enable CORS for tendermint grpc server
 echo_info "Enabling CORS"
 if sed -i '' 's/cors_allowed_origins = \[]/cors_allowed_origins = ["*"]/' $CHAIN_DIR/config/config.toml; then
   echo_success "Successfully enabled CORS"
-=======
-echo_info "Adding genesis accounts..."
-echo "$MNEMONIC" | $BINARY keys add validator --recover --home $CHAIN_HOME_DIR
-if $BINARY add-genesis-account $($BINARY keys show validator -a --home $CHAIN_HOME_DIR) $GENESIS_COINS --home $CHAIN_HOME_DIR; then
-  echo_success "Successfully added genesis accounts"
->>>>>>> e816badb
 else
   echo_error "Failed to enable CORS"
 fi
 
 # Update voting period params
 echo_info "Updating voting period params"
-if cat <<< $(jq '.app_state.gov.voting_params.voting_period = "10s"' $CHAIN_DIR/config/genesis.json) > $CHAIN_DIR/config/genesis.json; then
+if cat <<<$(jq '.app_state.gov.voting_params.voting_period = "10s"' $CHAIN_DIR/config/genesis.json) >$CHAIN_DIR/config/genesis.json; then
   echo_success "Successfully updated voting period params"
 else
   echo_error "Failed to update voting period params"
@@ -181,19 +159,19 @@
 echo_success "Genesis accounts added"
 
 echo_info "Adding gentx validator..."
-if $BINARY gentx validator 900000000stake --home $CHAIN_HOME_DIR --chain-id $CHAIN_ID; then
+if $BINARY gentx validator 900000000stake --home $CHAIN_DIR --chain-id $CHAIN_ID; then
   echo_success "Successfully added gentx"
 else
   echo_error "Failed to add gentx"
 fi
 
 echo_info "Collecting gentx..."
-if $BINARY --home $CHAIN_HOME_DIR collect-gentxs; then
+if $BINARY --home $CHAIN_DIR collect-gentxs; then
   echo_success "Successfully collected genesis txs into genesis.json"
 else
   echo_error "Failed to collect genesis txs"
 fi
 
 # Start the network
-echo_info "Starting $CHAIN_ID in $CHAIN_HOME_DIR..."
-$BINARY start --home $CHAIN_HOME_DIR+echo_info "Starting $CHAIN_ID in $CHAIN_DIR..."
+$BINARY start --home $CHAIN_DIR --log_level info