--- conflicted
+++ resolved
@@ -26,23 +26,16 @@
   cosmos.base.v1beta1.Coin stable = 1 [(gogoproto.nullable) = false];
 }
 
-<<<<<<< HEAD
-// Msg to burn USDM: User burns USDM and gets MTRX and collateral in return.
-=======
 /* MsgBurnStable allows users to burn USDM in exchange for MTRX and collateral in return. The amount of MTRX and 
 * Collateral received depends on the current price set by the pricefeed library and the current collateral ratio
 * for the protocol.*/
->>>>>>> 8148850f
 message MsgBurnStable {
   string creator = 1;
   cosmos.base.v1beta1.Coin stable = 2 [(gogoproto.nullable) = false];
 }
 
-<<<<<<< HEAD
-=======
 /* MsgBurnStableResponse specifies the amount of collateral and governance token the user will receive after their
 * burn transaction*/
->>>>>>> 8148850f
 message MsgBurnStableResponse {
   cosmos.base.v1beta1.Coin collateral = 1 [(gogoproto.nullable) = false];
   cosmos.base.v1beta1.Coin gov = 2 [(gogoproto.nullable) = false];
