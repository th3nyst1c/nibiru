syntax = "proto3";
package nibiru.dex.v1;

import "gogoproto/gogo.proto";
import "google/api/annotations.proto";
import "cosmos/base/query/v1beta1/pagination.proto";
import "dex/v1/params.proto";
import "dex/v1/pool.proto";

option go_package = "github.com/NibiruChain/nibiru/x/dex/types";

// Query defines the gRPC querier service.
service Query {
  // Parameters of the dex module.
  rpc Params(QueryParamsRequest) returns (QueryParamsResponse) {
<<<<<<< HEAD
    option (google.api.http).get = "/matrix/dex/params";
=======
    option (google.api.http).get = "/nibiru/dex/params";
>>>>>>> 3adcb7c3
  }

  // Next available pool id number.
  rpc PoolNumber(QueryPoolNumberRequest) returns (QueryPoolNumberResponse) {
<<<<<<< HEAD
    option (google.api.http).get = "/matrix/dex/pool_number";
=======
    option (google.api.http).get = "/nibiru/dex/pool_number";
>>>>>>> 3adcb7c3
  }

  // Fetch a pool by id.
  rpc Pool(QueryPoolRequest) returns (QueryPoolResponse) {
<<<<<<< HEAD
    option (google.api.http).get = "/matrix/dex/pool";
=======
    option (google.api.http).get = "/nibiru/dex/pool";
>>>>>>> 3adcb7c3
  }

  // Returns all pools.
  rpc Pools(QueryPoolsRequest) returns (QueryPoolsResponse) {
<<<<<<< HEAD
    option (google.api.http).get = "/matrix/dex/pools";
=======
    option (google.api.http).get = "/nibiru/dex/pools";
>>>>>>> 3adcb7c3
  }

  // Parameters of a single pool.
  rpc PoolParams(QueryPoolParamsRequest) returns (QueryPoolParamsResponse) {
<<<<<<< HEAD
    option (google.api.http).get = "/matrix/dex/pools/{poolId}/params";
=======
    option (google.api.http).get = "/nibiru/dex/pools/{poolId}/params";
>>>>>>> 3adcb7c3
  }

  // Number of pools.
  rpc NumPools(QueryNumPoolsRequest) returns (QueryNumPoolsResponse) {
<<<<<<< HEAD
    option (google.api.http).get = "/matrix/dex/num_pools";
=======
    option (google.api.http).get = "/nibiru/dex/num_pools";
>>>>>>> 3adcb7c3
  }

  // Total liquidity across all pools.
  rpc TotalLiquidity(QueryTotalLiquidityRequest)
      returns (QueryTotalLiquidityResponse) {
<<<<<<< HEAD
    option (google.api.http).get = "/matrix/dex/total_liquidity";
=======
    option (google.api.http).get = "/nibiru/dex/total_liquidity";
>>>>>>> 3adcb7c3
  }

  // Total liquidity in a single pool.
  rpc TotalPoolLiquidity(QueryTotalPoolLiquidityRequest)
      returns (QueryTotalPoolLiquidityResponse) {
    option (google.api.http).get =
<<<<<<< HEAD
        "/matrix/dex/pools/{poolId}/total_pool_liquidity";
=======
        "/nibiru/dex/pools/{poolId}/total_pool_liquidity";
>>>>>>> 3adcb7c3
  }

  // Total shares in a single pool.
  rpc TotalShares(QueryTotalSharesRequest) returns (QueryTotalSharesResponse) {
<<<<<<< HEAD
    option (google.api.http).get = "/matrix/dex/pools/{poolId}/total_shares";
=======
    option (google.api.http).get = "/nibiru/dex/pools/{poolId}/total_shares";
>>>>>>> 3adcb7c3
  }

  // Instantaneous price of an asset in a pool.
  rpc SpotPrice(QuerySpotPriceRequest) returns (QuerySpotPriceResponse) {
<<<<<<< HEAD
    option (google.api.http).get = "/matrix/dex/pools/{poolId}/prices";
=======
    option (google.api.http).get = "/nibiru/dex/pools/{poolId}/prices";
>>>>>>> 3adcb7c3
  }

  // Estimates the amount of assets returned given an exact amount of tokens to
  // swap.
  rpc EstimateSwapExactAmountIn(QuerySwapExactAmountInRequest)
      returns (QuerySwapExactAmountInResponse) {
    option (google.api.http).get =
<<<<<<< HEAD
        "/matrix/dex/{poolId}/estimate/swap_exact_amount_in";
=======
        "/nibiru/dex/{poolId}/estimate/swap_exact_amount_in";
>>>>>>> 3adcb7c3
  }

  // Estimates the amount of tokens required to return the exact amount of
  // assets requested.
  rpc EstimateSwapExactAmountOut(QuerySwapExactAmountOutRequest)
      returns (QuerySwapExactAmountOutResponse) {
    option (google.api.http).get =
<<<<<<< HEAD
        "/matrix/dex/{poolId}/estimate/swap_exact_amount_out";
=======
        "/nibiru/dex/{poolId}/estimate/swap_exact_amount_out";
>>>>>>> 3adcb7c3
  }

  // Estimates the amount of pool shares returned given an amount of tokens to
  // join.
  rpc EstimateJoinExactAmountIn(QueryJoinExactAmountInRequest)
      returns (QueryJoinExactAmountInResponse) {
    option (google.api.http).get =
<<<<<<< HEAD
        "/matrix/dex/{poolId}/estimate/join_exact_amount_in";
=======
        "/nibiru/dex/{poolId}/estimate/join_exact_amount_in";
>>>>>>> 3adcb7c3
  }

  // Estimates the amount of tokens required to obtain an exact amount of pool
  // shares.
  rpc EstimateJoinExactAmountOut(QueryJoinExactAmountOutRequest)
      returns (QueryJoinExactAmountOutResponse) {
    option (google.api.http).get =
<<<<<<< HEAD
        "/matrix/dex/{poolId}/estimate/join_exact_amount_out";
=======
        "/nibiru/dex/{poolId}/estimate/join_exact_amount_out";
>>>>>>> 3adcb7c3
  }

  // Estimates the amount of tokens returned to the user given an exact amount
  // of pool shares.
  rpc EstimateExitExactAmountIn(QueryExitExactAmountInRequest)
      returns (QueryExitExactAmountInResponse) {
    option (google.api.http).get =
<<<<<<< HEAD
        "/matrix/dex/{poolId}/estimate/exit_exact_amount_in";
=======
        "/nibiru/dex/{poolId}/estimate/exit_exact_amount_in";
>>>>>>> 3adcb7c3
  }

  // Estimates the amount of pool shares required to extract an exact amount of
  // tokens from the pool.
  rpc EstimateExitExactAmountOut(QueryExitExactAmountOutRequest)
      returns (QueryExitExactAmountOutResponse) {
    option (google.api.http).get =
<<<<<<< HEAD
        "/matrix/dex/{poolId}/estimate/exit_exact_amount_out";
=======
        "/nibiru/dex/{poolId}/estimate/exit_exact_amount_out";
>>>>>>> 3adcb7c3
  }
}

// QueryParamsRequest is request type for the Query/Params RPC method.
message QueryParamsRequest {}
// QueryParamsResponse is response type for the Query/Params RPC method.
message QueryParamsResponse {
  // params holds all the parameters of this module.
  Params params = 1 [(gogoproto.nullable) = false];
}

message QueryPoolNumberRequest {}
message QueryPoolNumberResponse {
  uint64 poolId = 1;
}

message QueryPoolRequest {
  uint64 poolId = 1;
}
message QueryPoolResponse {
  Pool pool = 1;
}

message QueryPoolsRequest {}
message QueryPoolsResponse {}

message QueryPoolParamsRequest {
  uint64 poolId = 1;
}
message QueryPoolParamsResponse {}

message QueryNumPoolsRequest {}
message QueryNumPoolsResponse {}

message QueryTotalLiquidityRequest {}
message QueryTotalLiquidityResponse {}

message QueryTotalPoolLiquidityRequest {
  uint64 poolId = 1;
}
message QueryTotalPoolLiquidityResponse {}

message QueryTotalSharesRequest {
  uint64 poolId = 1;
}
message QueryTotalSharesResponse {}

message QuerySpotPriceRequest {
  uint64 poolId = 1;
}
message QuerySpotPriceResponse {}

message QuerySwapExactAmountInRequest {
  uint64 poolId = 1;
}
message QuerySwapExactAmountInResponse {}

message QuerySwapExactAmountOutRequest {
  uint64 poolId = 1;
}
message QuerySwapExactAmountOutResponse {}

message QueryJoinExactAmountInRequest {
  uint64 poolId = 1;
}
message QueryJoinExactAmountInResponse {}

message QueryJoinExactAmountOutRequest {
  uint64 poolId = 1;
}
message QueryJoinExactAmountOutResponse {}

message QueryExitExactAmountInRequest {
  uint64 poolId = 1;
}
message QueryExitExactAmountInResponse {}

message QueryExitExactAmountOutRequest {
  uint64 poolId = 1;
}
message QueryExitExactAmountOutResponse {}<|MERGE_RESOLUTION|>--- conflicted
+++ resolved
@@ -13,95 +13,55 @@
 service Query {
   // Parameters of the dex module.
   rpc Params(QueryParamsRequest) returns (QueryParamsResponse) {
-<<<<<<< HEAD
-    option (google.api.http).get = "/matrix/dex/params";
-=======
     option (google.api.http).get = "/nibiru/dex/params";
->>>>>>> 3adcb7c3
   }
 
   // Next available pool id number.
   rpc PoolNumber(QueryPoolNumberRequest) returns (QueryPoolNumberResponse) {
-<<<<<<< HEAD
-    option (google.api.http).get = "/matrix/dex/pool_number";
-=======
     option (google.api.http).get = "/nibiru/dex/pool_number";
->>>>>>> 3adcb7c3
   }
 
   // Fetch a pool by id.
   rpc Pool(QueryPoolRequest) returns (QueryPoolResponse) {
-<<<<<<< HEAD
-    option (google.api.http).get = "/matrix/dex/pool";
-=======
     option (google.api.http).get = "/nibiru/dex/pool";
->>>>>>> 3adcb7c3
   }
 
   // Returns all pools.
   rpc Pools(QueryPoolsRequest) returns (QueryPoolsResponse) {
-<<<<<<< HEAD
-    option (google.api.http).get = "/matrix/dex/pools";
-=======
     option (google.api.http).get = "/nibiru/dex/pools";
->>>>>>> 3adcb7c3
   }
 
   // Parameters of a single pool.
   rpc PoolParams(QueryPoolParamsRequest) returns (QueryPoolParamsResponse) {
-<<<<<<< HEAD
-    option (google.api.http).get = "/matrix/dex/pools/{poolId}/params";
-=======
     option (google.api.http).get = "/nibiru/dex/pools/{poolId}/params";
->>>>>>> 3adcb7c3
   }
 
   // Number of pools.
   rpc NumPools(QueryNumPoolsRequest) returns (QueryNumPoolsResponse) {
-<<<<<<< HEAD
-    option (google.api.http).get = "/matrix/dex/num_pools";
-=======
     option (google.api.http).get = "/nibiru/dex/num_pools";
->>>>>>> 3adcb7c3
   }
 
   // Total liquidity across all pools.
   rpc TotalLiquidity(QueryTotalLiquidityRequest)
       returns (QueryTotalLiquidityResponse) {
-<<<<<<< HEAD
-    option (google.api.http).get = "/matrix/dex/total_liquidity";
-=======
     option (google.api.http).get = "/nibiru/dex/total_liquidity";
->>>>>>> 3adcb7c3
   }
 
   // Total liquidity in a single pool.
   rpc TotalPoolLiquidity(QueryTotalPoolLiquidityRequest)
       returns (QueryTotalPoolLiquidityResponse) {
     option (google.api.http).get =
-<<<<<<< HEAD
-        "/matrix/dex/pools/{poolId}/total_pool_liquidity";
-=======
         "/nibiru/dex/pools/{poolId}/total_pool_liquidity";
->>>>>>> 3adcb7c3
   }
 
   // Total shares in a single pool.
   rpc TotalShares(QueryTotalSharesRequest) returns (QueryTotalSharesResponse) {
-<<<<<<< HEAD
-    option (google.api.http).get = "/matrix/dex/pools/{poolId}/total_shares";
-=======
     option (google.api.http).get = "/nibiru/dex/pools/{poolId}/total_shares";
->>>>>>> 3adcb7c3
   }
 
   // Instantaneous price of an asset in a pool.
   rpc SpotPrice(QuerySpotPriceRequest) returns (QuerySpotPriceResponse) {
-<<<<<<< HEAD
-    option (google.api.http).get = "/matrix/dex/pools/{poolId}/prices";
-=======
     option (google.api.http).get = "/nibiru/dex/pools/{poolId}/prices";
->>>>>>> 3adcb7c3
   }
 
   // Estimates the amount of assets returned given an exact amount of tokens to
@@ -109,11 +69,7 @@
   rpc EstimateSwapExactAmountIn(QuerySwapExactAmountInRequest)
       returns (QuerySwapExactAmountInResponse) {
     option (google.api.http).get =
-<<<<<<< HEAD
-        "/matrix/dex/{poolId}/estimate/swap_exact_amount_in";
-=======
         "/nibiru/dex/{poolId}/estimate/swap_exact_amount_in";
->>>>>>> 3adcb7c3
   }
 
   // Estimates the amount of tokens required to return the exact amount of
@@ -121,11 +77,7 @@
   rpc EstimateSwapExactAmountOut(QuerySwapExactAmountOutRequest)
       returns (QuerySwapExactAmountOutResponse) {
     option (google.api.http).get =
-<<<<<<< HEAD
-        "/matrix/dex/{poolId}/estimate/swap_exact_amount_out";
-=======
         "/nibiru/dex/{poolId}/estimate/swap_exact_amount_out";
->>>>>>> 3adcb7c3
   }
 
   // Estimates the amount of pool shares returned given an amount of tokens to
@@ -133,11 +85,7 @@
   rpc EstimateJoinExactAmountIn(QueryJoinExactAmountInRequest)
       returns (QueryJoinExactAmountInResponse) {
     option (google.api.http).get =
-<<<<<<< HEAD
-        "/matrix/dex/{poolId}/estimate/join_exact_amount_in";
-=======
         "/nibiru/dex/{poolId}/estimate/join_exact_amount_in";
->>>>>>> 3adcb7c3
   }
 
   // Estimates the amount of tokens required to obtain an exact amount of pool
@@ -145,11 +93,7 @@
   rpc EstimateJoinExactAmountOut(QueryJoinExactAmountOutRequest)
       returns (QueryJoinExactAmountOutResponse) {
     option (google.api.http).get =
-<<<<<<< HEAD
-        "/matrix/dex/{poolId}/estimate/join_exact_amount_out";
-=======
         "/nibiru/dex/{poolId}/estimate/join_exact_amount_out";
->>>>>>> 3adcb7c3
   }
 
   // Estimates the amount of tokens returned to the user given an exact amount
@@ -157,11 +101,7 @@
   rpc EstimateExitExactAmountIn(QueryExitExactAmountInRequest)
       returns (QueryExitExactAmountInResponse) {
     option (google.api.http).get =
-<<<<<<< HEAD
-        "/matrix/dex/{poolId}/estimate/exit_exact_amount_in";
-=======
         "/nibiru/dex/{poolId}/estimate/exit_exact_amount_in";
->>>>>>> 3adcb7c3
   }
 
   // Estimates the amount of pool shares required to extract an exact amount of
@@ -169,11 +109,7 @@
   rpc EstimateExitExactAmountOut(QueryExitExactAmountOutRequest)
       returns (QueryExitExactAmountOutResponse) {
     option (google.api.http).get =
-<<<<<<< HEAD
-        "/matrix/dex/{poolId}/estimate/exit_exact_amount_out";
-=======
         "/nibiru/dex/{poolId}/estimate/exit_exact_amount_out";
->>>>>>> 3adcb7c3
   }
 }
 
