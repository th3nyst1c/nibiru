syntax = "proto3";
package nibiru.dex.v1;

import "dex/v1/params.proto";
import "dex/v1/pool.proto";
import "gogoproto/gogo.proto";
import "cosmos/base/v1beta1/coin.proto";
import "google/api/annotations.proto";

option go_package = "github.com/NibiruChain/nibiru/x/dex/types";

// Msg defines the Msg service.
service Msg {
  // Used to create a pool.
  rpc CreatePool(MsgCreatePool) returns (MsgCreatePoolResponse) {
<<<<<<< HEAD
    option (google.api.http).post = "/matrix/dex/pool";
=======
    option (google.api.http).post = "/nibiru/dex/pool";
>>>>>>> 3adcb7c3
  }

  // Join a pool as a liquidity provider.
  rpc JoinPool(MsgJoinPool) returns (MsgJoinPoolResponse) {
<<<<<<< HEAD
    option (google.api.http).post = "/matrix/dex/{poolId}/join";
=======
    option (google.api.http).post = "/nibiru/dex/{poolId}/join";
>>>>>>> 3adcb7c3
  }

  // Exit a pool position by returning LP shares
  rpc ExitPool(MsgExitPool) returns (MsgExitPoolResponse) {
<<<<<<< HEAD
    option (google.api.http).post = "/matrix/dex/{poolId}/exit";
=======
    option (google.api.http).post = "/nibiru/dex/{poolId}/exit";
>>>>>>> 3adcb7c3
  }
}

message MsgCreatePool {
  string creator = 1;

  PoolParams poolParams = 2 [(gogoproto.moretags) = "yaml:\"pool_params\""];

  repeated PoolAsset poolAssets = 3 [(gogoproto.nullable) = false];
}

message MsgCreatePoolResponse {
  uint64 poolId = 1;
}

/*
Message to join a pool (identified by poolId) with a set of tokens to deposit.
*/
message MsgJoinPool {
  string sender = 1 [(gogoproto.moretags) = "yaml:\"sender\""];

  uint64 poolId = 2 [(gogoproto.moretags) = "yaml:\"pool_id\""];

  repeated cosmos.base.v1beta1.Coin tokensIn = 3 [
    (gogoproto.moretags) = "yaml:\"tokens_in\"",
    (gogoproto.nullable) = false
  ];
}

/*
Response when a user joins a pool.
*/
message MsgJoinPoolResponse {
  // the final state of the pool after a join
  Pool pool = 1;

  // sum of LP tokens minted from the join
  cosmos.base.v1beta1.Coin numPoolSharesOut = 2 [
    (gogoproto.moretags) = "yaml:\"num_pool_shares_out\"",
    (gogoproto.nullable) = false
  ];

  // remaining tokens from attempting to join the pool
  repeated cosmos.base.v1beta1.Coin remainingCoins = 3 [
    (gogoproto.moretags) = "yaml:\"tokens_in\"",
    (gogoproto.nullable) = false
  ];
}

message MsgExitPool {
  string sender = 1 [(gogoproto.moretags) = "yaml:\"sender\""];

  uint64 poolId = 2 [(gogoproto.moretags) = "yaml:\"pool_id\""];

  cosmos.base.v1beta1.Coin poolShares = 3 [
    (gogoproto.moretags) = "yaml:\"pool_shares\"",
    (gogoproto.nullable) = false
  ];
}

message MsgExitPoolResponse {
  repeated cosmos.base.v1beta1.Coin tokensOut = 3 [
    (gogoproto.moretags) = "yaml:\"tokens_out\"",
    (gogoproto.nullable) = false
  ];
}<|MERGE_RESOLUTION|>--- conflicted
+++ resolved
@@ -13,29 +13,17 @@
 service Msg {
   // Used to create a pool.
   rpc CreatePool(MsgCreatePool) returns (MsgCreatePoolResponse) {
-<<<<<<< HEAD
-    option (google.api.http).post = "/matrix/dex/pool";
-=======
     option (google.api.http).post = "/nibiru/dex/pool";
->>>>>>> 3adcb7c3
   }
 
   // Join a pool as a liquidity provider.
   rpc JoinPool(MsgJoinPool) returns (MsgJoinPoolResponse) {
-<<<<<<< HEAD
-    option (google.api.http).post = "/matrix/dex/{poolId}/join";
-=======
     option (google.api.http).post = "/nibiru/dex/{poolId}/join";
->>>>>>> 3adcb7c3
   }
 
   // Exit a pool position by returning LP shares
   rpc ExitPool(MsgExitPool) returns (MsgExitPoolResponse) {
-<<<<<<< HEAD
-    option (google.api.http).post = "/matrix/dex/{poolId}/exit";
-=======
     option (google.api.http).post = "/nibiru/dex/{poolId}/exit";
->>>>>>> 3adcb7c3
   }
 }
 
